-*- mode: org -*-
beancount: TODO
* Event

  - Should we validate that the query is legit before we even run it? I think
    so. Compile after parsing.


* Booking

  - Port beangrind & ledgerhub to avoid using lots as well.

  - Complete testing incomplete output with CostSpec:

    - This causes a problem because a tag is parsed in '#9.95':
      10 AAPL {45.23#9.95 USD}

    - Make sure parsing {3.00 # USD} does not produce the smae CostSpec as {3.00 USD}.

    - Remove OLD comments from parser.py and update the description to use the
      xposition class.

  - Remove the beancount.ops.documents plugin, or perhaps make the loader
    operate in a raw mode, e.g. not running any plugins.

    egrep --include='*.py' -srn 'parse_(string|file)' /home/blais/p/beancount/src/python/beancount

  - Write test for beancount.parser.booking_full.

  - Merge beancount.core.interpolate into booking.
  - Merge beancount.ops.validation.validate_inventory_booking() into booking.

  - This causes a problem because a tag is parsed in '#9.95':
    10 AAPL {45.23#9.95 USD}

  - (Annoyance) Make interpolation.balance_incomplete_postings() return a new
    object and not work destructively. No reason not to.

  - (Annoyance) All functions that return an (entries, errors, options_map)
    triple really should return (entries, options_map, errors), in this order.

  - Improve the ability to detect a user-specific tolerance in
    is_tolerance_user_specified(). This heuristic is not great, find some better
    way.

  - Create a b.c.data.transactions_only() function to this common type of
    filtering and grep/replace everywhere. This is just too common not to create
    a utility.

  - Unref the constants in finalizer for module, here: {48414425cf78}.

  - Write a test to ensure that an auto-posting with no effect results in no
    new posting getting inserted.

  - Replace Holding by the new, flattened Position, it's a _lot_ more like it.
    Makes a lot of sense now. Move the price_date to .meta, I don't think it's
    actually used.


** API Revamp / Simplification

  - FIXME: I'm _really_ tempted to remove the Lot and just have:

      posting.units -> Amount
      posting.cost -> Cost (or None), or CostSpec
      posting.price -> Amount (or None)

    Instead of:

      posting.position.units -> Amount
      posting.position.lot -> Lot
      posting.position.lot.cost -> Cost (or None)
      posting.price -> Amount (or None)

    In that schema, Position and Posting are similar and related:

      Position -> (units, cost)
      Posting -> (account, units, cost, price)

    You could say Posting inherits from Position.

    To be considered... this would change the API a lot, but it would also
    simplify it and flatten it into something much closer to the input syntax
    for the user.

      posting.units.number
      posting.units.currency
      posting.cost.number
      posting.cost.currency
      posting.cost.date
      posting.cost.label
      posting.price.number
      posting.price.currency


* Requirements for Shipping 2.0
* File Cleanup

  - Remove plugins from ops, remove algorithms from core:

      (Also remove "documents" option and move that as input to this plugin.)
      b.ops.documents       -> b.plugins.documents  (not sure if breaks)

      b.core.getters        -> b.ops.getters (does it add deps?)
      b.core.realization    -> b.ops.realization (does it add deps?)

  - Define a C extension module to implement D().
    This function should catch useless errors from the cdecimal library:
      Declined: [<class 'decimal.ConversionSyntax'>]
    and always provide the input string so we can debug WTF happened.


* Explicit Tolerance

  - Make the printer support explicit tolerance syntax. This is crucial for
    round-trip.

* Metadata and Experiment Flags Registry

  - Create a registry of all metadata fields being used in the system, with

    documentation for each, so that it does not end up becoming a mess.

  - Ditto for experiment flags. These should be documented in a single place as
    well. This is all easy.

    Also: Fail if the experiment flag is not a supported one.

  - Document experiments as well, and how to list the available ones
    (bean-doctor should be able to do this from the registry).


* Priorities
** Notes

  - Move out the price fetch to src/python/beanprice module, should be
    independent from LedgerHub and it should just work, remove script.

  - Complete documenting taxes (this is a great time for it)

  - Implement CSV output for bean-query (redstreet)

  - Implement queries on metadata fields (for portfolio analysis aggregations)
  - Implement the dashboard on the example file, take the code out of my
    private code stash and share.

  - Convert example file to use beancount.plugins.ira_contribs plugin.

  - Change name of IRAUSD to 401KUSD or USD401K

  - Complete double-entry introduction document & presentation

  - Fetch missing prices for my ledger file and recompute returns.
  - Returns calculation should spit out missing prices.
    Automate returns calculation.

  - Write a wash sales calculation code that can input from either a Beancount
    input file or a spreadsheet.

  - Limbo accounts: Start a document on handling limbo accounts, summarize all
    info from emails.

  - Complete text-statements to text for bean-report and ELI, complete with
    --date on those reports.

  - Export "net worth over time" project.

  (booking)
  - Change booking to always have lot-date and list trades automatically.
  - Report trades, all bookings should be findable after the fact using a link.
    This can be added without doing full booking.

  (query)
  - Implement implitict GROUP BY and BALANCES ... WHERE syntax
  - Implement output format options (esp. CSV for spreadsheets).

  (documentation)
  - Slide: 4 methods: bean-web, bean-report, bean-query, write script + plugin


** Establish Display Precision

  - Create a page in the web view that lists the various precision - by
    example - inferred in the global DisplayContext.

  - Make setting the precision from bean-example easier (provide a method to
    create that format and update without conversion on the DisplayContext
    itself).

  - In the DisplayContext, implement caching of the formatters created to
    increase speed, especially for printing a single entry repeatedly.

  - Implement reserved number of digits.

  - Add docstrings to DisplayContext.

  - Make the query_render routines use a DisplayContext object to compute their alignment.

  - In the EntryPrinter(), figure out the maximum width of accounts and set it up.
  - Add a "target num columns" instead of a "min_width_account" to the
    EntryPrinter and figure out the min_width_account automatically from it,
    depending on whether we've got render_weights on or not. Use hte longest
    possible number of integral digits required from the DisplayContext in
    order to make this tight.

  - Add an option for the DisplayContext to issue a warning if numbers are
    rendered through it that lose some precision.

  - Add "display_precision" input file option whereby the user can set the
    precision to be used by each currency.


** Misc

  - bean-doctor context does not render all digits... it should render all the
    numbers as represented in memory. Don't round those numbers.

  - Add a --auto-everything option to bean-check that automatically inserts a
    beancount.plugins.auto_accounts directive and more.

  - In the parser or in the validation, check that the price currency matches
    that of the cost currency, if both are specified!

       2011-01-25 * "Transfer of Assets, 3467.90 USD"
           * Assets:Investments:RothIRA:Vanguard:VTIVX  250.752 VTIVX {18.35 USD} @ 13.83 CAD
           * Assets:Investments:RothIRA:DodgeCox:DODGX  -30.892 DODGX {148.93 USD} @ 112.26 USD


  - Add a special PYTHONPATH for ledgerhub binaries, to override Beancount to
    its custom version.

  - The 'balances' report should also support a WHERE clause as a nice
    shorthand. I would use that all the time myself if I could.

  - Add a query_env function to output the root type of an account, e.g. 'Assets'.

  - Replace the portfolio script by a bean-query command that will use metadata
    on the commodities (!). This will simplify things a lot and be more
    flexible. These are really just aggregations of a different kind.

  - Create a function to identify whether a Position/Inventory is cash... use
    this to reproduce/replace the 'cash' report. Use the same rule from
    bean-report.


  - Complete converting price fetching script to use meta-data only and remove
    blais.prices. Also convert the example to declare commodities and the price
    fetching script should just work.



  - Fix the closing criterion for empty accounts.

      "I used to have it so that accounts closed before the beginning of the exercise
      (in the reports) would not appear. Accounts closed at the end of the period but
      with some activity within the period would appear (so you can click on them and
      see their journal). Opened accounts with a zero balance would, too. Closed
      before begin + no activity = no show."

        2000-01-10 open Assets:Continuing
        2000-01-10 open Assets:Empty
        2000-01-10 open Assets:Terminated

        2000-01-10 open Equity:Whatever

        2014-03-10 *
          Assets:Continuing       110 USD
          Assets:Terminated       120 USD
          Assets:Empty            130 USD
          Equity:Whatever

        2014-03-30 *
          Assets:Terminated      -120 USD
          Assets:Empty           -130 USD
          Equity:Whatever

        2014-05-15 close Assets:Terminated

        2015-01-10 *
          Assets:Continuing       110 USD
          Equity:Whatever


  - Review all the code that is an effective switch/case on directive types and
    add checks for unknown directives. Make sure Commodity is being handled
    correctly. Grep for isinstance. Add else clause everywhere none was, e.g.
    https://bitbucket.org/blais/beancount/src/0e3be569f32a80411df8396d42d5e5ac3487a68f/src/python/beancount/core/realization.py?at=default#cl-292


  - Make prices required to always be positive, including with @@, and err on
    negative amounts for prices. This will match Ledger semantics and will
    remove one degree of freedom that wasn't necessary.

  - Add the capability to issue warnings when the price database is queried for
    a specific date but the price point is too distant from the requested date.

      "One thing I want to do soon is to issue warnings when the price database is
      looked up and the price point is too far from the requested date, so that the
      user could go fill in the missing prices. I'd probably issue price entries with
      the approximated price (approximated with a distant date) and then feed that
      into another script that would fetch prices for those directives."

  - (easy) Don't render postings in the HTML interface by default. The detail
    can be made available via bean-query now, and users can click on /context
    link in order to get the full transaction detail. Journals should be
    summaries. Add an optional argument to turn it on/off, but it should be off
    by default.

  - (easy) Make b.w.web also 'app.options_map' instead of 'app.options'.

  - (easy) Make _all_ plugins accept a configuration parameter, unconditionally. The
    interface should be this regular.

  - Don't install all the _test.py files, make sure they're not installed, + add
    a lint check that ensures the non-test files are never importing any of othe
    test files.

  (web)
  - Make the web interface not render postings anymore by default.
  - Rename /context to /entry

  - USEFUL. Issue warnings if the price date is too far from the requested
    market value date. This will help with returns, a lot. You should likely do
    this in the price_map object, in the lookup function, maybe, so that all
    modules benefit from the feature. You could ideally provide a date and a
    tolerancen, and somehow issue warnings automatically.

  - Fix FIXME in beancount.projects.returns, from DClemente issues.

  - In balance/aggregate reports, render the balances for parent accounts too.

  - Make bean-web and bean-query use the DisplayContext object in order to
    render all their numbers. Users are noticing, this is annoying.


** Documentation / Ongoing

  - Write out the taxes section, you have all the details, no need to wait

  - Update the example file in order to include support for the commodities.

  - Make a single doc / single about the four tools that can be used to get
    information out of Beancount and make their sections short and link to a
    dedicated doc for each. The four-out structure of this document should be clear.


  - Start a doc on limbo accounts, including the email thread with mharris & redstreet0.


  - Write a script to automatically convert and upload the docs for the shell
    functions and what-not into a Google Docs that we can open with a web
    browser. Write a script to spit it out in a nice format and upload.

  - Document the @@ and {{}} syntaxes (see Matthew Harris email), especially as
    they replace to price.

  - As an aside, I see that the grammar supports @@ and {{}} syntaxes, but they
    don't appear to be documented in the language manual.

      Oh I hadn't noticed... I will document those, thank you for reporting this
      oversight.

  - In the comparison doc: describe how Beancount has asset types

  - Comparison w/ Ledger doc: "balance sheet and closing of year"

  - A nice new Health Care section is nearly complete... complete it with DEDUC
    and COPAY legs explanation. Write an accompanying plugin to insert the
    deductible tracking and what-not.

  - Write document on converting between implementations

  - Complete "How Inventories Work?"
  - Complete intro document on double-entry bookkeepingk."
  - Complete Design Doc

  - Change documentation script to try to download to ODT format and then batch
    format to ebook

  - You should have a dedicated section of your document that explains how market
    values are reported, that is, via the unrealized gains plugin. Also provide a
    market() function, to value holdings.

  - Finally bake a PDF of all GDocs documentation and add a link to it. Should
    be mobile-friendly.




  - Add README for example files
  - Implement example for documents
  - Implement example for import
  - Implement example for dashboard
  - Implement example for prices

  - Merge "Getting Started with Beancount" & "Tutorial & Example" into a single
    document. See comments from:
    https://docs.google.com/document/d/1w5wWVFuPe6H2Aeex8iqCL8YfAO6xNZgzmrnRNlvxJec/

  - Merge "A Comparison of Beancount, Ledger & HLedger" & "Beancount History &
    Credits" documents into one. See comments from:
    https://docs.google.com/document/d/1w5wWVFuPe6H2Aeex8iqCL8YfAO6xNZgzmrnRNlvxJec/

  - Move the "spreadsheet / mint / quicken / quickbooks / gnucash / sql"
    comparison bit out of the "Motivation" document into the "Comparison" document.
    See comments from:
    https://docs.google.com/document/d/1w5wWVFuPe6H2Aeex8iqCL8YfAO6xNZgzmrnRNlvxJec/

  - Make the four extraction methods clear, create a "part" for the four docs.



** Streamline Commands

  - I plan to remove bean-example and move that into a bean-doctor subcommand.

  - bean-sql is a bit of an experiment, I'm not sure we need it, but I want to
    keep the functionality.

  - Maybe bean-bake could be folded into bean-web.



* Commodities

  - Because of the way we currently deal with stock splits, allow a list of
    commodity names on the commodity directive, so you can do this:

      1998-01-01 commodity CRA,CRA1
        name: "Celera Corporation"
        asset-class: "Stock"
        ticker: "CRA"
        quote: USD



* Query Language
http://furius.ca/beancount/doc/proposal-query

  - Render to CSV as soon as possible, this makes it possible to export.

  - Add dot-syntax to be able to run inequalities against the balance, e.g.
    balance.number < 1000 USD, or parse amounts, units(balance) < 1000 USD.
    Some users have inferred that this would work, so it's probably intuitive
    to others too.

  - Create tests for all the realistic test cases
    Use cases:

     # FIXME: About balance reports, what is the recommended way to remove empty
     # balances? e.g. on a balance sheet when using the CLEAR option.

     # holdings --by currency:
     #   SELECT currency, sum(change)
     #   GROUP BY currency

     # holdings --by account
     #   SELECT account, sum(change)
     #   GROUP BY account

     # networth,equity:
     #   SELECT convert(sum(change), 'USD')
     #   SELECT convert(sum(change), 'CAD')

     # prices:
     #   SELECT date, currency, cost
     #   WHERE type = 'Price'

     # all_prices:
     #   PRINT
     #   WHERE type = 'Price'

     # check,validate:
     #   CHECK

     # errors:
     #   ERRORS

     # current_events,latest_events:
     #   SELECT date, location, narration
     #   WHERE type = 'Event'

     # events:
     #   SELECT location, narration
     #   WHERE type = 'Event'

     # activity,updated:
     #   SELECT account, LATEST(date)

     # stats-types:
     #   SELECT DISTINCT COUNT(type)
     #   SELECT COUNT(DISTINCT type) -- unsure

     # stats-directives:
     #   SELECT COUNT(id)

     # stats-entries:
     #   SELECT COUNT(id) WHERE type = 'Transaction'

     # stats-postings:
     #   SELECT COUNT(*)

     # SELECT
     #   root_account, AVG(balance)
     # FROM (
     #   SELECT
     #     MAXDEPTH(account, 2) as root_account
     #     MONTH(date) as month,
     #     SUM(change) as balance
     #   WHERE date > 2014-01-01
     #   GROUP BY root_account, month
     # )
     # GROUP BY root_account


     # Look at 401k
     # select account, sum(units(change)) where account ~ '2014.*401k' group by 1 order by 1;


     # FIXME: from mailing-list:
     # SELECT account, payee, sum(change)
     # WHERE account ~ "Payable" OR account ~ "Receivable" GROUP BY 1, 2;


     # FIXME: To render holdings at "average cost", e.g. when aggregating by account,
     # you could provide an "AVERAGE(Inventory)" function that merges an inventory's
     # lots in the same way that the holdings merge right now. THIS is how to replace
     # and remove all holdings support.



  - Use the display_context in the BQL rendering routines instead of using the
    display precision mode in the displayed numbers only.


  - This should fail (it doesn't):

       SELECT DISTINCT account  GROUP BY account, account_sortkey(account) ORDER BY 2;

    I think you need to apply the ORDER-BY separately, and be able to ORDER-BY
    aggregate values.


  - The OPEN ON and CLOSE ON syntaxes get on my nerves. I need something
    simpler, maybe even something simpler for "just this year". Maybe an
    auto-open at the first transaction that occurs after filtering, something
    like this:

       FROM  year = 2014  CLAMPED

    where CLAMPED means (open + close + clear) operations.


  - Add tests for all environment functions

  - Optional: Support a 'batch mode' format to process multiple statements at
    once, reading the input files only once (needs support for redirection of
    output to files).

  - Write a documentation for the query language.


  - In docs: explain four ways to "get data out": bean-web, bean-report,
    bean-query, write script.


  - Create a setvar for style (boxed, spaced, etc.)


  - Rename 'change' column to 'position', and support dotted attribute name
    syntax. It should map onto the Python syntax one-to-one.


  - Compute the special 'balance' row and produce journals with it.


  - Cache .format methods in renderers, they may be caching the formatting
    themselves. Time the difference, see if it matters, look at CPython
    implementation to find out.

  - The current number formatting code truncates numbers longer than the mode
    and should be rounding it. Make it round.

  - Another problem is that although the mode of the precision could be
    selected to be 2, if other currencies have a higher maximum, numbers with
    greater precision than that will render to more digits. This is not nice.

  - The insertion of unrealized value in this test query is the reason we have
    14 digits of precision; this is not right, the unrealized entries should be
    generated with less precision, should be quantized to the mode of the
    precisions in the input file itself:

       select account, sum(units(change)) from close on 2015-01-01   where account ~ 'ameritra'   group by 1 order by 1;


    Time to write test for this, for the mode rounding.


  - Convert the amount renderer to use the display-context.


  - Render with custom routine, not beancount.reports.table

    * Find a way to pipe into treeify
    * Deal with rendering on multiple lines, e.g., for inventories with multiple positions


  - Implement set variables for format and verbosity and display precision and what-not



  - Support matching on other than Transactions instances.

  - You could apply an early limit only if sorting is not requested, stopping
    after the limit number of rows.

  - Implement and support the ResultSetEnvironment for nested select quereis.
    (Actually allow evaluating the SQL against generic rows of datasets.)

  - New columns and functions:
    * Add date() function to create dates from a dateutil string
    * Support simple mathematical operations, +, - , /.
    * Implement set operations, "in" for sets
    * Implement globbing matches




  - Flatten should parse closer to distinct keyword, as in SELECT FLATTEN ...

  - Maybe add format keyword followed by the desired format instead of a set var
    (or add both)

  - Redirecting output should be done with > at the end of a statement

  - "types ..." : print the inferred types of a statement, the targets, or maybe
    that's just part of EXPLAIN? DESCRIBE? Describe prints all the columns and
    functions in each environments? Or is it HELP?

  - BALANCES should use and translate operating currencies to their own column,
    and it should just work automatically. It should pull the list of operating
    currencies and generate an appropriate list of SELECT targets.

  - Create an "AROUND(date, [numdays])" function that matches dates some number
    of days before or after. We should be able to use this to view transactions
    occurring near another transaction.

  - This causes an ugly error message:
    beancount> print from has_account ~ 'Rent';

  - That's weird, why didn't those get merged together, investigate:

     beancount> select cost_currency, sum(cost(change)) where account ~
     'assets.*inv' group by 1 ;
     ,-----+-----------------------------------.
     +-----+-----------------------------------+
     | CAD | XXXXX.XXXXXXX0000000000000000 CAD |
     |     | XXXXX.XXXXXXX0000000000000000 CAD |
     | USD |                                   |
     `-----+-----------------------------------'

    This is probably due to lot-dates not being rendered.

  - You need to support "COUNT(*)", it's too common. r.Count(r.Wildcard()).

  - The shell should have a method for rendering the context before and after a
    particular transcation, and that transaction as well, in the middle. This
    should replace the "bean-doctor context" command.

  - As a special feature, add an option to support automatic aggregations,
    either implicitly with a set-var, or with the inclusion and support of
    "GROUP BY *", or maybe "GROUP BY NATURAL" which is less misleading than
    "GROUP BY *". Or perhaps just "GROUP" with the "BY ..." bit being optional.
    I like that.

    Although MySQL treats it differently: "If you use a group function in a
    statement containing no GROUP BY clause, it is equivalent to grouping on all
    rows. For more information, see Section 12.17.3, “MySQL Handling of GROUP
    BY”."



  - For the precision, create some sort of context object that will provide
    the precision to render any number by, indexed by commodity. This should be
    accumulated during rendering and then used for rendering.

  - Provide an option to split apart the commodity and the cost commodity
    into their own columns. This generic object should be working for text, and
    then could be simply reused by the CSV routines.

  - Add EXPLODE keyword to parser in order to allow the breaking out of the
    various columns of an Inventory or Position. This design is a good balance of
    being explicit and succint at the same time. The term 'explode' explains well
    what is meant to happen.

       SELECT account, EXPLODE sum(change) ...

    will result in columns:

        account, change_number, change_currency, change_cost_number, change_cost_currency, change_lot_date, change_lot_label



  - Idea: support entry.<field> in the targets and where clauses. This would
    remove the need to have duplicated columns, would make the language simpler
    and more intuitive.


  - Idea: Another output data format for the reports/query language could be
    parseable Python format.



  - (query syntax) It *would* make sense to use full SQL for this, even if the
    aggregation method is an inventory.

      targets: units, cost, market, lots
      data-source: balances, journal, holdings
      restricts: ... all the conditions that match transactions, with = ...
      aggregations: by currency, by day, by month, by account (regexp), etc.
      other: filter display, pivot table (for by-month reports), max depth

    You would render these as a table.

  - Implement a "reload" command to avoid having to leave the shell after the
    file changes. Maybe we should even have an "autoreload" feature that just
    kicks in before a query, like the web interface.


  - Move bean-example to being just a doctor subcommand; we really don't need to
    make that a first-class thing.

  - Support constants for flags, e.g. flags.conversion is equivalent to 'C'.
    Add those to our existing unit tests.

  - Create test cases for all query_env, including evaluation. The list of tests
    is currently not exhaustive.


  - Operating currencies getting pulled out are necessary... maybe do this in
    the translation?

  - Support COUNT(), and COUNT(*), for this question on the ledger-cli list:
    https://groups.google.com/d/msg/ledger-cli/4d9ZYVLnCGQ/ZyAqwZE-TBoJ
    Try to reproduce this specific use case.


** V2

  - I think we can do prety well like this:

      SELECT ... FROM transactions|postings|balance|...
      WHERE ANY(...)
            ALL(...)

    I'm not sure where OPEN CLOSE and CLEAR all fit though.


* Standalone Tools

  - Build a function and command-line tool that can injest either a table of
    results or a CSV file and infer that an entire column is of numbers and
    pairs of numbers and can accordingly split the column into multiple columns
    and put the currency in the header so you can import that up to a
    spreadsheet.

  - Build an 'statement' tool that will render a treeified balance sheet in two
    columns! Limit it to use the beginning of a line, and hard-code to use the
    five known categories (optionally changeable). It's okay if the tool is a
    bit more limited than treeify. It should optionally do the treeification.
    It should also optionally sort the account names (or not).

    * Add a --title option to render at the top.

    (A two-column tool to convert one column into two columns (for text mode
    balance sheet and income statement). The equivalent UNIX tool does not
    exist. Select columns by regexp on prefix.

  - Build a simple 'colrneg' tool that just highlights numbers as green or red
    depending on if positive or negative.

  - 'csv-pivot': build this: a script that can accept a CSV file and render a
    CSV pivot table from it. The reason we need support is in order to carry out
    operations on columns of inventories. Maybe we should impleemnted some sort
    of swiss-knife tool that is able to parse inventories from columns and
    perform various operations on them, aggregations, etc. using Beancount's
    Inventory() class. This could be a powerful tool! Make it possible to parse
    and create Inventory objects from cells.

  - Perhaps should build a version of treeify for internal usage that works on
    HTML columns, off of HTML text. Or BETTER: just a stateful tool that can
    transform an account's name to indent it properly every time you feed it the
    full account name! This could be used by the routine that want to render
    columns as tree. Maybe 'treeify' should use that as well. That would make a
    lot of sense.


* Deal with Rounding
http://furius.ca/beancount/doc/propostal-rounding

  - Check Vanguard rounding... do they maintain a higher precision internally?

  - Implement experimental precision check suggested by Nathan Grigg
  - Implement Equity:Rounding accumulation suggested by Nathan Grigg

  - Remove b.c.amount.DISPLAY_QUANTIZE if possible.

  - Make (SMALL_EPSILON) balance tolerance user-configurable before release.

  - Infer precision from numbers like this:

      >>> d = Decimal('1.2300')
      >>> getcontext().power(10, -(len(str(d).split('.')[-1])+1)) * 5
      Decimal('0.00005')

  - Maybe provide a way to make thhis tolerance settable by commodity.
    (See thread w/ Nathan on the mailing-list)

  - Doc: https://groups.google.com/d/msg/ledger-cli/m-TgILbfrwA/YjkmOM3LHXIJ

  Alright, so here's what I propose:

  - I could add an option for the user to insert the name of a rounding account.
  - This option would be empty by default, and the current behaviour would not
    change.
  - However, if you set an account for it, all transactions with an inexact
    balance will receive the balance amount (and perhaps have a new leg inserted
    on them automatically).

  Would that be a reasonable compromise? With no account, you get 0.005 looseness
  (or whatever this becomes if inference is implemented). With an account, you get
  precise balances throughout, but no manual input is required.

  - Complete and merge sampled_quantization


* Inventory Booking Proposal
http://furius.ca/beancount/doc/proposal-inventory

  - Make a temporary hack to disable strict checks on a per-account basis. This
    will keep us going against average cost until the full inventory proposal
    is implemented.


      "The inventory booking proposal for average booking won't be implemented in
      the next few weeks... I'm tempted to think that maybe I should provide a way
      to disable the strict balance checks in the interim. This way we could enter
      the transactions without matching lots strictly... at least all the data
      would be present and the balance checks would work.  Would people think it's
      a good idea?  I would do this by extending the default value for the type of
      booking is intended to take place (as in the inventory proposal) and add a
      new value for it, i.e,. in addition to STRICT, FIFO, LIFO, AVERAGE,
      AVERAGE_ONLY, I would add NONE. I would use the proposed syntax extension for
      the Open directive, e.g.

      2014-08-84 open Assets:US:Vanguard:VIIPX    VIIPX    "NONE"

      This also means that you could setup all your accounts to remove all inventory
      booking, which results in a booking method similar to Ledger (no checks and no
      errors), by setting the default value for it, like this:

        option "booking_method" "NONE"

      This could appeal to those who would like less checks, like Ledger, or who are
      converting their Ledger ledgers to Beancount.

      Down the road, the inventory booking would use that and implement all methods,
      but for now, only the balance check would consult that value and disable the
      check if the default booking method is "NONE". I think I could easily hack that
      in in a few hours."



  - Implement the proposal


  - (design) New inventory booking:
    1. for each posting, classify by currency
    2. for each posting at cost, classify whether position augmentation or reduction
    3. For position reductions, match against inventory
    4. Within currency groups, process interpolation, including those in
       position augmentations

    It should be possible to do something like this for cost basis adjustments:
       Assets:Account         -10 MSFT {34 USD}
       Assets:Account          10 MSFT {USD}
       Income:PnL             400 USD

    (See doc on Smarter Elision for a better version of this)



  - Separate inventory booking to be implemented in a plugin. It should do
    three things:

    * Find matching lots and raise errors when not found

    * replace all partially specified lots to their fully specified versions
      (they matched lots). For augmenting lots, this means insert the date. For
      lot reductions, it means, find the matching lot and use that instead of
      the partially specified one.

    * Insert links on matching lots, so that trades can be identified a
      posteriori.

    This means, move beancount.ops.validation.validate_inventory_booking() to
    its own file and make it do the three steps above.



  (avg cost idea)

  - Docs for inventory booking: Add {* 634.23 USD} idea for average cost
    booking: there should be an optional amount, and the star just means "before
    and after". Add this to B docs.

  - PROBLEM: You need be able to provide the cost with both and addition and a
    reduction, e.g.
       -2 HOOL {* 650 USD} ;; Should be possible even if current avg cost if 600 USD
        2 HOOL {* 650 USD} ;; Means "add at this cost and then convert to avg
    cost"

    This is nice! The "*" now always means "after applying this operation,
    convert to avg cost.".



  - You should add tests to ensure that an Inventory() can never have positions
    created with a cost of the same cost_currency as the currency. This should
    be enforced in the Position object itself.

  - After it's done, merge back branch 'sanscost', and we should be able to
    make this work using the total cost value on the lots.



  - Implement a report of Trades booked in the list of filtered transactions!
    Trades should be automatically identified by the booking process, with
    its own namespace of links. Then allow producing suitable reports for trades.

  - (reports) Bring back the trades report into the mainline version, using
    inventory reductions.

  - (reports) We really do need to report on position reduction as TRADES. This
    is an important report to generate! This should be done separately from the
    improved inventory booking method.

    This report needs to include the long-term vs. short-term nature of those
    trades! The right way to do this is to run a separate plug-in that will
    add appropriate #long-term and #short-term tags or meta-data to those
    transactions, based on their booking dates..



  - Add the acquisition date to each lot, so that short/long-term can be
    calculated for the lot. The goal is to enable the automatic calculation and
    reporting of long vs. short capital gains.


* Removing Holdings

  - I think there's a way to simplify holdings: you can probably remove the
    "Holding" type and replace that with a Posting, which really, is much like a
    Holding, it has an account and a position, and a price.... That would
    normalize Holding quite a bit, even if it means we end up adding a few
    unused slots to Posting. I'm happy to do that! Simplify simplify simplify...
    always.

  - Along with the new inventory, you can make Holding -> Position. This makes
    a lot of sense actually. Do do this!

  (work on holdings)
  - Support output format "beancount" for holdings, use a single file instead of
    a holdings I/O file (merge holdings.csv + prices.beancount -> holdings.beancount)
    This would be much nicer.

  - Check holdings I/O by saving and reloading a list of holdings created from
    a set of entries (with sales, just to make sure).

  - In add_unrealized_gains(), convert to use our holdings aggregator.

  - Build a new category to portfolio to identify accountings holding
    "Uninvested Cash", which should be cash available to invest now.


* Sign Normalization

    - Allow sign normalization:

    * Add an option to the parser to allow signs to be entered with the "all
      positive" convention, and actually invert the signs right at the output
      of the parser.  Balance errors should be enhanced to emphasize which of
      the postings should be increased or decreased, based on the sign of the
      balance error and the type of each account.

    * For display, in the shell, provide a SIGN(account) function that allows
      the user to multiply the inventory by, or a NORM(inventory, account)
      function that would do that itself on the inventory.

    This whole thing should be a minor version. This would be a valuable feature
    IMO, allowing users to choose their favorite convention would be a plus.

  - Do support rendering options to invert the amounts of the minus accounts.
    This is an important feature.


* Transfer Accounts

  - Transfer accounts should be a priority. You need to be able to support a
    single transaction that gets amortized over time.



* Trading Accounts & Conversions

  - Write a document to explain how conversion entries work.

  - Idea for a plugin: Create a new plugin that automatically inserts legs for
    the "Trading Accounts" methods described here:
    http://wiki.gnucash.org/wiki/Trading_Accounts
    http://www.mscs.dal.ca/~selinger/accounting/tutorial.html
    http://www.mscs.dal.ca/~selinger/accounting/gnucash.html
    This should be implementable via a plugin.
    The resulting Conversions entry should be empty...

  - Make conversions report sum up to zero by adding a similar conversions
    entry as for the balance sheet.


* Performance

  - (validation/performance) Optimize the performance of validations and bring
    all the HARDCORE_VALIDATIONS in by default.

  - Maybe the builder should have a 'filename' state that only gets changed here
    and there instead of getting that fileloc argument passed in every time on
    every rule. Maybe we just always get the fileloc from the parser.c as in
    NUMBER. I think it might make the parser more efficient too... try it out,
    do timings, see how much it improves parsing performance.

  - See if you replace BUILD()'s PyObject_CallMethod to this how much faster it
    gets: "Note that if you only pass PyObject * args, PyObject_CallMethodObjArgs() is a
    faster alternative."
    https://docs.python.org/3/c-api/object.html


  - (performance) Profile the web pages, if account_link() is high, provide an
    explicit cache for each unique view. (We had to remove this when we
    simplified the function using build_url for adding tests.)

  - (performance) Implement the stable hashing function in C and reinstall the
    validate_hash test.

  - (performance) Implement inventories in C and reinstall the
    validate_check_balances test.

  - (performance) Don't pass in the FILE_LINE_ARGS on function calls, these
    should be part of the context of the parser, should be gettable only on
    demand.

  - Can I use Py_RETURN_NONE in order to incref and assign, in the lexer,
    instead of doing it in two steps?

  - Optimize the main update() routine that is called in display_context.





* Dashboard

  - Create new project doc: Computing portfolio returns using Beancount

  - Bring in all the generic functions from experiments/returns/returns.py into
    core beancount. Bring in returns as a plugin.

  (portfolio)
  - Move portfolio code our of experiments

  - Move 'portfolio' and other experiments to be its own library, under the
    main source tree, validated and all.

  - In holdings: create the concept of a "composition" which can be associated
    to any holding, based on the (account, currency, cost-currency), and which
    is a vector of proportions to be normalized and associated to the holding.
    You should then be able to compute the sum total of all compositions. This
    should be a generalized concept, with the following applications:

    * Liquidity (how easy is it to get money out of this account?)
    * Taxability (pre-tax, roth, after-tax, usually 0 or 100%)
    * Sector, industry exposures
    * Currency exposure
    * ...



* Plugins

  - Create a plugin that allows you to replace the date with some of the
    metadata fields, e.g. to create alternative date histories.

      "Note that if you _really_ badly wanted alternative history, you could you could
      easily enter alternative dates as metadata (Beancount will recognize and parse
      a datetime.date type as a value for metadata) and you coudl write _very_ simple
      plugin that converts all the transactions to use the alternative date where
      present in the metadata (or otherwise leave the date as is). You could even
      define yourself multiple different sets of alternative dates by using different
      metadata fields... you can go crazy if you like and create multiple versions of
      history that way. But that would be segregated to a plugin so I'm comfortable
      with it, do whatever you like in plugins, they're perfect for experimentation."

  - Create a verification plugin that verifies that the balance of an account
    does not go under some negative threshold below/above zero. This way you
    could check that account balances are of the expected size. (The plugin
    should accept transient negative balances within the day though, as those
    are order-dependent.)

  - Create a verification plugin that checks that there is a single currency in
    use per account. Check Open directives, also check actual usage.

  - Create a verification plugin that checks that all uses commodities have a
    corresponding commodity declaration. For those who like it airtight.

  - Put all verification plugins, including nounused and noduplicates under
    beancount.plugins.constraints.*.


  - Would it make sense for every plugin to provide a validation function? We
    could then move all the validation routines in their plugin file. I very
    much like this idea: it creates more isolation for routines and less
    dependencies. Open/Close, Balance checks, do seem to be able to fit in this
    category. Those functions should return only a single list of errors, no
    entries, and the calling function should perform a simple hash check to
    ensure that the mutable portion of the entries hasn't been modified by the
    user-provided validation functions.
    'beancount.ops.documents' could benefit from this split.

  - Idea for an additional check: a plugin that computes the weight using the "@
    price" value on a posting held-at-cost, checked against the rest of postings
    minus income (gains) accounts.

  - Idea: a plugin that autopads all initial balance assertions! Do it for
    demos, will be very useful for making demos easier, not having to be so
    strict.

  - Deal with wash sales... complete doc, call MSSB to figure out if/how they
    adjust the cost basis of a future stock vesting event.

  - Idea: Write two plugins...

    * One that check that all the postings with a particular flag on them
      balance to zero.

    * One that forks out all postings with a particular flag to a separate
      transaction.

    This is from an email thread with redstreet0 in Jan 2015:

    I said: "

       - Define yourself a special account under a common base, e.g. Equity:Extra:*
         for all those special accounts.
       - Write a plugin that will ensure that for all transactions that include at
         least one posting on an Equity:Extra account, the sum of all the weights of
         these postings is zero.
       - If you want to automatically fill in missing postings these accounts, you can
         also do that from a plugin.
       - Your plugin should be configurable with the root account you want to make
         special in that way, in this case "Equity:Extra". See other plugins for how
         to pass in a configuration.
       - You can optionally filter out all those Equity:Extra:* postings in the
         reports using the FROM syntax. Otherwise the detail of the Equity:Extra
         accounts in the balance sheet will be pretty harmless anyhow, but you could
         remove it.

       Note that instead of identifying these special postings using a known root
       account, you could instead trigger that capability by using posting flags.

       (Also, note that if all you care about is the balanced virtual accounts, that's
       entirely equivalent to a second transaction on the same date. I could be
       convinced to add that in, a special state for a subset of postings, as a
       "shadow transaction" whereby the parser splits the single transaction into two
       separate ones, perhaps adding a tag to the shadow one so that you can filter
       them out at will. That could be implemented as a plugin, BTW, separating
       postings that have a particular flag on them.)

    ". This could be used to simulate balanced virtual postings.

  - Generalize the scope of Document directives so that they don't just point to
    filenames, but can hold references to arbitrary document ids.
    * Rename the field from 'filename' to 'document'
    * Make the verification of that field against a filename option, enabled by
      a plugin.
    * Notify bw3443 about this.


* Basic Directives as Plugins

  I recently teased out that many of the basic functions can be implemented as
  individual stages of transformations on the list of directives. This started
  out as a way to add plugins by adding a custom transformation stage, but now
  I see that if I can make the parser able to consume generic syntax that might
  allow extensions, and to allow these plugins to specify new directive types
  for extensions, I might be able to shove a *lot* of the existing
  functionality into nice isolated plugin modules. Even functionality as basic
  as Balance checks.  I'm not going to to do this in the first release, but I
  want to set the stage for it.


* Fix Unrealized Gains

  - IMPORTANT: Unrealized gains for opened periods should show only gains since
    the openings. In other words, unrealized gains should be realized
    marked-to-market at the time of open.

  - Unrealized gain when rendering for closed years does not appear.
    Perhaps we should insert the unrealized gains during close operation.

    Idea: close realized gains along with close(), so that they don't show up for
    the latest year.

  - Unrealized gains should be modified so that they replace the book value of
    the positions that they adjust, and can be applied at multiple dates. Then,
    the realization should automatically occur both at the beginning and end of
    reporting periods.



* Inter-Account Booking
http://furius.ca/beancount/doc/proposal-inter

  - Idea: option to search a lot from any account, not just the current account,
    and cause an automatic lot transfer. Must match shares in the current
    account, but the lot with the corresponding cost could come from any
    account.

  - Create new proposal doc: Inter account transfer


* Better Errors & Errors as Directives

  - Enhance error reporting! Make all errors possibly hold on to a list of
    entries, not just one. Many, many errors will benefit from this.



  - The creation of exceptions should be made easier: each error class should
    inherit from a base class that is able to accept an optional list of
    entries, that would automatically render the fileloc of each of those
    entries, and that would use the fileloc of the first entry in order to
    render the location of the error. If no entries are specified, an OPTIONAL
    fileloc= parameter should be provided to specify where the error occurs.
    This will make creating errors a lot easier and nicer.

    As part of this, we should also somehow produce a list of all possible
    errors with a lavish description.



  - (architecture) Seriously consider merging entries and errors; errors are
    just a special type of entry, and they have dates, and they get rendered in
    journals. This could make a lot of sense.

  - Interesting idea: Maybe instead of returning errors, "errors" could simply
    become "Error" directives and be inserted into the flow, and picked up by
    the various rendering routines in different ways?!?  I love this. One less
    thing to return. Hmmm ponder it seriously.


  - Refine 'source' attribute on all directives: For .source, instead of '<...>'
    for the filename, we should use a scheme:..., like file://..., and
    plugin:beancount.... . This makes a lot more sense. The lineno still needs
    to be separate, we need that for sorting and prefer not to have it part of
    the string.


* Pertaining to Old Reports


* Include Directive

  - Support an include directive that is a URL, in order to fetch lists of
    prices updated remotely, or via crontab. This way the dashboard does not
    have to include code that fetches prices.


* Payees & Subaccounts

  - Idea: Allow sub-account names to include a special character, e.g., '#',
    (only one) that would indicate to the reporting facilities that, by default,
    the aggregation should be reported to the parent account. A "detail" or
    "verbose" switch could be used to trigger the detailing of subaccounts. For
    example,

       Expenses:Health:Medical:#Claims
       Expenses:Health:Medical:#PatientSavings
       Expenses:Health:Medical:#ClaimsPayments

    would be reported as

      Expenses:Health:Medical

    by default, but with the detailed switch, would be reported as

       Expenses:Health:Medical:Claims
       Expenses:Health:Medical:PatientSavings
       Expenses:Health:Medical:ClaimsPayments

    This could be used for various subaccounts actually. It's a nice way to
    guide reporting that does not complexify the semantics.


  - Idea: in the query language, provide a special Account:Payee field, in
    order to play with the notion of payee-as-subacccount often discussed.

    could also provide a clean_payee() function, that would attempt to clean
    the ugly payee names!



* Project: Auto-transfer Inference

  - IDEA: Using inference and a reasonable buffer amount, can I automatically
    figure out how much extra cash from checking can safely be transferred out
    for investing? i.e. sum up upcoming expenses (rent + cc) and expected
    salary payments, and calculate it automatically. Not obvious, but why not?



* Project: List Unverified Postings

  - Idea! Allow the selection or reporting of all the postings since their
    balance check in each account. These postings can be called "unverified"
    and it should be possible to report just those. Maybe we can restrict
    further to the list of those without a '*' flag, or maybe just those with a
    '!' flag. "Show me all that's unverified right now."


* Invariants

  - options['commodities'] is currently where the list of all commodities seen
    from the parser lives. The beancount.core.getters.get_commodities_map()
    routine uses this to automatically generate a full list of directives. An
    alternative would be to implement a plugin that enforces the generate of
    these post-parsing so that they are always guaranteed to live within the
    flow of entries. This would allow us to keep all the data in that list of
    entries and to avoid depending on the options to store that output.

    This should probably be combined with a similar step that similarly
    enforces all unopened accounts to have an Open directive as well.


* Pending Removals / Remove Deprecated Things

  - Remove the exp-legacy-fixed-tolerances experiment flag.

  - Remove support for legacy, PIPE, Not needed.

  - Remove negative number warning and __ setting


* Current / Misc / To Be Classified

  (This is a grab bag of ideas. When I have a new idea coming to me, I don't
  have time to think about where to put it, I just come here and jot it down.
  Every couple of months I clean this mess up and put it in the sections below.
  Please excuse the mess. Of course, I'll clean it up before every release.)


<<<<<<< HEAD
  - Idea for one of those constraint plugins: Create a plugin whereby you
    declare some currencies and assert that any units in them are always held at
    cost.


  - Remove AttrDict... we can do away with a regular dict:
=======
  - Add get_price() function to query_env.
>>>>>>> 661bfbea


  - SQL: "IS" and "IS NOT" is not implemented.


  - Idea: The "HELP" command of the SQL shell should be made analogous to the
    schema inspection facilities of other SQL shells instead of being dedicated
    HELP commands.


  - Try this, quickly: Create a function that can be used to pull metadata
    fields from Commodity directives, to be used in a GROUP BY statement. That's
    the quick-and-dirty way to get started with portfolio aggregations, and I
    think it extends.



  - An important option exists around the behavior of balance checks: Should
    balance checks bring their balance to the balance amount? In other words,
    should a balance check imply an automatic, on-demand Pad behavior on
    failure? This has an impact on following balance checks further in time. The
    current behavior is not to pad a failure, so if there are multiple balance
    checks, a single mistake before them would generate a number of errors. An
    equally valid behavior would be to trigger only a single error, isolating
    the periods between balance checks. Both semantics have advantages. You
    should provide an option to ustomize this behavior, the user should be able
    to choose. option "pad_failing_balances".


  - Reconcile all usage of account regexps to beancount.core.account.ACCOUNT_RE
    throughout the code  (grep --include='*.py'  -srn A-Z    ~/p/beancount/src/python/beancount).


  - What happens if you specify the same plugin twice, with different
    configuration strings?


  - Provide a way to save and easily render a query, from the input file. e.g.

      2015-09-23 query "cash" 'SELECT CONVERT(SUM(position), "USD") WHERE account ~ "Cash"'"

    Typing "cash" in the shell should run this query.

    Also, there should be an option to bean-query (or less likely, a dedicated
    command) to generate all the queries defined in an input file.


  - web: Don't render the transaction detail anymore; instead, the full context
    should come up in a tooltip that is computed on-demand. Rendering the basic
    table should not have to render all the detail upfront, that is always
    overkill.

  - Highlight (e.g., in the color red) the postings to accounts that are in
    contra value, e.g. a positive Income, or a negative Expenses posting.



  - query: Provide a column for the "other accounts" of a selected posting's
    transactions, so you can select that.



  - Great idea: Make the printer able to (1) output "incomplete" entries and (2)
    print out the entries in the order of (filename, line-no) in which they were
    parsed, to produce a file that is as close as possible to output. (bw3443
    asked for this in order to make modifications to his input and push that
    back out to a file, this could be useful.)


  - AWESOME IDEA: Write a script that, given an input file with various sets of
    transactions, will find sections with most similar transactions in a
    destination file (the main file) and automatically insert those transactions
    in the destination file in the right place and run a diff with it. This
    should be part of the import suite. Do this as a post-process to import!
    Maybe use org-mode or other separators as a way to segregate groups of
    transactions.


  - KeyboardInterrupts (if you press it) in the parser will cause errors:

      $ bean-report $L exportpf > /tmp/export.ofx
      blais.beancount:42041: KeyboardInterrupt:

    This is exceedinly rare but maybe worthwhile to catch regardless.


  - Write a script that, given my portfolio of ETFs, will compute the total
    exposure of AMZN (or any other stock) to the entire portfolio value.



  - Implement a DESCRIBE command to the SQL shell in order provide help on the
    available row commands. I think this would be a natural way to do this.




  - An easy way to remove the diff_amount exceptional field from Balance is to
    move it to metadata, and this would be consistent with the goal of plugins
    using metadata for their own goals: assertions of Balance can be see as a
    feature of the plugins.


  - Try creating a "Record" class to replace namedtuple using a class decorator
    and properties.




  - Try removing the 'tags' attribute of transactions by moving it to metadata
    fields and making sure tools are available to perform the same aggregations
    using bean-query and views using bean-web.


  - Make the Pad directive accept #tags and propagate those to the generated
    transactions:
    https://bitbucket.org/blais/beancount/issues/70/add-tag-to-the-pad-directive-and-propagate


  - bean-doctor context should accept a LINK, not just a line number from
    context.



  - Rename test_util.TestCase.assertLines() to assertEqualNoWS().



  - This query works:

      bean-query $L ' balances from flag = "!" '

    But this query fails:

      bean-query $L " balances from flag = '\!' "

    The second one needs to have the flag escaped because of bash shell
    expansion, but the problem is that the escaped backslash appears in the
    output. This is normal bash behavior, but the problem is that the user
    receives no notification of failure in this case. Beancount should detect
    that the string compared to a flag is not a single-character string and
    issue an appropriate error message for it.



  - Make the web application use the regexps defined in common in its paths
    instead of inline ad-hoc approximations. There was never any need to do
    that.


  - Test out removing the circular reference in Posting. This would make writing
    scripts a lot easier and I bet we should be able to make do with per-account
    lists of (Posting, Transaction). Create a tuple type for it, to make this
    explicit. I bet it wouldn't be very much work to make the conversion; try it.


  - A simple code cleanup: Since filtering Transactions out of a list of entries
    is so incredibly common, provide a simple helper in b.c.data to do this.
    filter_transactions() for example, and change all the code everywhere to use
    it.



  - Add a simple overview 'stats' report with output like this:

      Files these postings came from:
        ...

      Unique payees:            2681
      Unique accounts:           151

      Number of postings:       9026 (4.8 per day)
      Uncleared postings:        126

      Days since last post:     -206
      Posts in last 7 days:       30
      Posts in last 30 days:      52
      Posts seen this month:       8



  - Make booking the cost on the same currency as the instrument impossible:

       <account>      1212.023 USD {100.00 USD}

    Ditto w/ the price. This should only be done after allowing zero cost.



  - Compute pre-tax and post-tax net worth reports, based on a "tax" account
    metadata field and some reasonable assumptions.



  - Implement an optional feature that disables the merging of inventory lots
    for all lots except lots without cost. I believe that this won't make any
    difference to the complexity of selecting reducing lots but I want to test
    it out on my real file before committing to the idea. Removing merging of
    lots-at-cost would make the merging logic simpler and easier to understand.

    But what about something like this? Do we want multiple lots here?

       2005-12-29 * "Dividend on NB550"
         Assets:CA:RRSP:NB550            1.340 NB550 {18.2348 CAD}
         Assets:CA:RRSP:NB550           28.646 NB550 {18.2348 CAD}
         Income:CA:RRSP:Dividends




  - WILL report. Create a new type of report that produces a readable document
    with the entire list of accounts and descriptions and account numbers pulled
    from metadata. This document should be attacheable to a will, to describe
    all the accounts, institutions' phone numbers, account numbers, in a way
    that makes it possible for someone executing a will to easily understand
    that full nature of the assets and how to reach the relevant institutions to
    liquidate the assets.


  - Consider allowing a cost basis of zero. (See "Modelling stock options with
    Ledger" thread on ledger-cli).



  - Move the check for zero units ("Amount is zero" from the parser) to a
    plugin, and make this selectively removable.





  - Write the multi-year report and share on the list at
    https://groups.google.com/d/msg/ledger-cli/XNIK853ExNc/CWxSPa-5INMJ

  - Write a utility script that merges multiple reports with a leftmost column
    of account names into a single report with multiple columns.

       SELECT account, bal1, bal2 FROM
         (SELECT account, sum(cost(position)) as bal1
          FROM CLOSE ON 2014-01-01 CLEAR)
         JOIN
         (SELECT account, sum(cost(position)) as bal2
          FROM CLOSE ON 2015-01-01 CLEAR)
         ON account;


  - It would be useful to create a directive that checks that the balance
    of an account in a time interval is lesser or greater than some specific
    amount, e.g.

       Expenses:US:TY2014:SocSec      <= 7254 USD  ;; 6.2% of 117,000 USD
       Expenses:US:TY2015:SocSec      <= 7347 USD  ;; 6.2% of 118,500 USD


  - Implement a check that the sign of a @@ price is always the same as the
    number of units themselves.

  - Make it possible to assert the total cost basis of a particular commodity
    within an account (see Eric Weigle discussion on ledger-cli list).

  - When you will add cost basis to the balance assertions, make the padding
    directive also able to fill in with some cost basis. This would be useful
    for mharris (see discussion on Language Syntax document).

  - Implement a total balance assertion using the following syntax:

      YYYY-MM-DD balance
         account    amount
         account    amount
         account    amount
         account    amount

    The distinction is that it's on multiple lines. Maybe call it balance*.


  - Build library functions to dedent, parse and create single entries, and
    automatically reach up the stack frame into vars to replace. These should be
    used in the example generation scripts and should be as convenient as
    possible for a user to generate new data, because I get a feeling that
    we're going to do this a lot more in the future.



  - Create a plugin that automatically inserts a zero balance check right before
    a Close directive, for all currencies that appeared in that account.



  - Issue warnings when fetching prices with dates that are too far from the
    requested dates. We need to find a way to issue a global tolerance for this,
    that indicates to the user to fill in missing prices that are required to
    carry out particular reporting tasks.





  - Amount and Inventory and other basic classes: You could eventually support
    an implementation of __format__ which attempts to make sense of the
    different components, e.g., apply the format specifier to the number
    excluding the space required to render the currency.




  (query)
  - Journal rendering: add terminal colors (easy).




  - In bean-sql, render out the tags to their own table and create a 1:N join
    table for them. Also, flatten out lots and refer to unique lots so that
    trades can be easily identified by looking at all entries that relate to a
    particular lot.






  - (web) In the web interface, it would be nice to have a fancy overlay here,
    that automatically appears after parsing if there are errors and that
    automatically smoothly fades out.






  - (docs) Write a script to download and bake all my PDFs docs in a printable
    and mobile-friendly formats.
  - Eventually you want to clean up the locations of the example files. I think
    the basic.beancount and starterkit.beancount files aren't really that useful
    anymore, other than for automated testing.
    examples/tutorial/example.beancount should move away from the tutorial files.

  - (docs) I'd like the documentation links to open in "View" mode by default,
    YET still allowing the user to switch to "Suggestion" mode if they want to.




  - (docs) I'd like the documentation links to open in "View" mode by default,
    YET still allowing the user to switch to "Suggestion" mode if they want to.




  - balances report: support rendering the values not-at-cost for HTML reports too.



  (open directives)
  - An invariant that we would love to have is to ensure that after parsing, all
    accounts that are used in a list of entries should have a corresponding Open
    directive for them. This would mean a variant of the validation routine that
    automatically inserts missing directives. At the moment, when an Open
    directive is missing, processing code that assumes they are always present
    might fail. We cannot insert the missing directives in the validation code
    simply because validation code is not allowed to modify the list of
    entries. We could insert a "fixup" step after validation, that does these
    kinds of automatic recoveries. Ponder this for a while.

  - Do we need to insert Open entries for the equity accounts described in
    options? I think we could safely plop that at the very beginning of the
    entries list in the parser.






  - Along with the new inventory, you can make Holding -> Position. This makes
    a lot of sense actually. Do do this!



  - (documents) documents found in parent directories don't end up creating a
    directive because we skip them because we only restrict to accounts which
    have had an open declaration... this is probably not what we want, in order
    to maximize the number of documents captured by this. {fa96aa05361d}



  - Closing an account with a non-zero balance should trigger an error! Right
    now it does not. This is important.



  - (parser) Is it possible to specify no flag on a transaction?, e.g. just the date?

       2014-07-12
         ..

    Does this work? (It would be nice if it did. Make it so.)
    We should change the grammar so that the flag is part of the txn_fields.
    This is elegant: basically, instead of the flag taking the place of the
    transaction, the 'txn' keyword just becomes optional. That's it. DO THIS!



  - (web) All errors should be displayed in an overlay; proper error handling
    and display for the web interface is not optional. This needs to be done
    before shipping.



  - Figure out how to disable googleapis fonts when on a very slow connection.
    I'd like to enable the fonts, but if they cannot be fetched quickly, or
    cached, this should be disabled.



  - (parser) Add an option to the parser to not just ignore unparsed lines, more
    strict.



  - Beancount: Add a "lineno" format for journals that renders in "Emacs errors"
    compatible format, so we can easily jump in time throughout the input file
    instead of rendering a journal. Offer the option to list in reverse to.

  - (rendering) Journals should render in either order.



  - Use the same option on all tools for showing the timings, --verbose timings,
    maybe add it from the loader module.



  - Add an option for spacing in the revamped reports.



  - (pad) Review the possibility of padding units held at cost:

      "The reason it fails is that there must have been units of those commodities
      held at cost before the pad date, and it is an error to pad commodities at
      cost, because Beancount has no way to know what the cost basis of those
      commodities should be."



  - When an error occurs while parsing a directive/transaction, add the ability
    to let the parser skip until the next directive and ignore the parsed
    transaction because of the error. Maybe this should be an exception
    mechanism, or just storing a flag that gets reset when the directive is
    completed. Not sure. This would be a more elegant way to deal with some
    errors.



  - You can implement the sign check for positions held-at-cost only when there
    are other of that same commodity held at cost in the inventory in the
    opposite sign. This should allow holding short positions yet still retain
    the benefit of the check for data entry errors.

    It also removes what for most people will appear as a limitation from the
    docs (although with experience you would realize that it is not much of a
    limitation at atll).



  - There's a fundamental question about which date to be used for pricing
    entries. This really would depend on the view. If this is a period view, the
    date of the last entry is most appropriate. If it is any other kind of view,
    the latest price is best. All the reports should be adjusted for this.



  - Register (with filter) should have "print" mode that also includes
    file:lineno so that we can make Emacs "jump" between the transactions in
    the order they appear.



  - Idea: Add an option for triggering strict validation?

      option "processing" "strict" ; Plugins including the hardcore validation are run.

    Somehow making the hardcore validation into a plugin might be a good way to
    provide a strict mode.  Also, you could build a beancount.plugins.builtins
    module that defines the list of default plugins that gets run instead of
    having a list in the loader. This way the user could easily invoke it at
    any point in time.



  - (reports revamp) Write a generic test that simply enumerates all the
    reports and invokes them with their default values. This should extend
    automatically when new reports are created.


  - (trial balance) In order to zero out the trial balance perfectly, you could
    insert a conversion entry at the end of it, in the same way that I do for
    the balance sheet. There is no reason that this is any different; this
    should be done the same.



  - Build a 'events' report that will print out the current value of all events.

  - Create a new report type: "days" that counts the days of any event in the
    filtered log.



  - You need to create a unit test for @@ price conversions.

  - You need to unit-test for multiline notes... do they work as expected?



  - Document args of C functions in the same way as Python's, perhaps using the
    new Python3 syntax definition thingamajig (I forget the name, there's a PEP).



  - Fetch the CSV holdings of each Holding and compute the full list of stocks I
    own from these ETFs in dollar value. Sort by larger to smaller. Also compute
    the industry with that. You need to write Vanguard download (harder, need to
    scrape), and iShares download (easier, CSV).



  - Directive abstraction: Add directives should be able to enumerate they
    accounts. Maybe add a get_accounts() method to the base namedtuple or create
    a mixin. Remove getters.get_accounts() and getters.get_entry_accounts() if
    you have this, lots of code goes away, probably a good idea.

  - Try to run the tests using 'watchr', 'sniffer', 'autonose' or other such tool.



  - Look at Intuit's service for financial hub for financial data. Look for a
    developer account.

  - Do a presentation at meetup... Yodlee is in NY, might make sense.


  - New plugin: clean_payees, that processes the payee strings and cleans them
    up for display. How well can we do?

  - New plugin type: a kind of spreaded Pad directive, that creates multiple
    pads at regular intervals. This is to deal with smooth cash distributions or
    work meals assignment. You should be able to specify the frequency and
    have it automatically insert a number of entries to spread the expense
    evenly. 'evenpad', 'multipad', 'distribution'? This should most definitely
    be a plugin.

  - I think if you relax the assumptions about having open and close accounts,
    those could even be moved to a plugin. Without this 'open_close' plugin,
    accounts would just get auto-created and no error output if they weren't.
    With the plugin, we would have current strict behavior. This means that
    non-plugin code that requires the full set of accounts from a list of
    entries would not be able to rely anymore on the presence of open entries,
    and so would the validation.

  - Put all the Pad into a single file as a plugin, same with Open Close, and
    Balance. Maybe we can organize those codes to be all localized in single
    files, and for many of these features, they can be implemented in
    self-contained plugins with all their codes together! openclose.py, pad.py,
    balance.py, etc. I think even 'event' directives can become those. And maybe
    a good way to disambiguate between ops adn plugins is just this... maybe ops
    is non-plugins, e.g. prices, summarize, etc.

  - Make the plugins able to register types with the parser... this should
    allow the parser to call back on the plugins to create the appropriate
    types... this means true extensibility throughout! This is a fantastic
    idea... do this after v2 ship.  Maybe they get parsed as a special "Unknown"
    directive that accepts a grab-bag of strings and tags and accounts and
    amounts and they get replaced by the plugins; whatever Unknown trickles
    through would generate a warning in the errors.

  - Setting the filename on options_map might help in making document
    processing also as a plugin.




  (review types)
  - COOL! I can subclass the namedtuples!  Do this to make printing the
    postings and entries much easier.

      class Posting(_Posting):
          def __str__(self):
              return _Posting.__str__(self._replace(entry=None))

  - Also derive from namedtuple to provide a stable hash function instead of
    code in beancount.core.compare.




  - Prices: Write a script to output the timeline of required prices/rates in
    the database. Then use it to drive fetching a historical table of monthly or
    perhaps weekly exchange rates for USD/CAD, USD/AUD, EUR/USD since the
    beginning of my file. Make this script reusable.


  - Create an index page for all the possible reports, from the web page

  - plugin: Consider creating a plugin that would auto-create accounts not seen yet,
    for the purpose of making demos. Definitely must do.

  - parser: Make tags and payees "tagged strings", with their own data types.
    You can derive from str.

  - Rename "events" to "register"?  This makes a lot of sense.

  - Write doc about stages of life, "climbing the mountain."

  - Make the web application accept colons in URLs, and make the reports use
    them too, so that their names are the very same as those on the
    command-line.

  - Unrealized gains should not be added if the gain is zero.

  - In the 'print' report, add a comment at the end of each posting line with
    the balancing amount! This is an important debugging tool! Make this happen.

  - Make implicitly derived price directives generated by a transformation, as
    an explicit price directive.

  - (avg cost) To implement this, move all balancing to a stage after the
    parsing stage. Balancing the entries should be running right after parsing
    and will need to do a partial realization for the affected accounts only,
    for the postings with average cost. But in any case, all the balancing
    should move to a stage right after parsing and should not be an optional
    stage.

  - Remove legacy support for PIPE character in syntax, update cheatsheet.

  - For table rendering, move the actually formatting at rendering time. CSV
    files should have fractional values for percentages, txt and html should
    have % values.  I need to figure out a good solution for this.
    Maybe the thing to do is to move the field selection at rendering stage, or
    at least to have it at both.

  - Create special make target to run tests on my own large Ledger.
    This should bean-check, bean-roundtrip, bean-bake / scrape.

  - Hmmm... compare does not actually allow two identical entries in a file.
    Solve that, using a differentiator, such as the fileloc or file no, or
    something. Maybe while reading we should insert a version number in
    duplicate entries automatially? Not sure.

    Another solution would be to warn on duplicate entries!  Maybe we just
    don't allow these. It really wouldn't be much of a big deal. And this would
    be easy to implement as part of our load checks. They're more often than
    not errors.


  - Summarize Ledger's --limit --real --virtual --equity, etc. options.

  - Write a plugin to compute total tax/income


  - The balance sheet "close" problem - how do we specify closing at a
    particular point in time - can be solved by providing parameters to the
    report, e.g.

       balsheet:2014-01-01:2015-01-01
       income:2014-01-01:2015-01-01

    Of course, this needs conveniences. The period, if there is only a SINGLE
    ONE, should be interpreted as "from the beginning of this period to the
    ending of it (one over)". Otherwise, the meaning is the beginning of both.
    Here are other illustrative examples:

       balsheet  -> from BEGINNING OF TIME to NOW
       balsheet:2014  -> from 2014-01-01 to 2015-01-01  (most common)
       balsheet:2014-05  -> from 2014-05-01 to 2015-06-01
       balsheet:2014:2015-08  -> from 2014-01-01 to 2015-08-01

    The same goes for income.
    The nice thing is that I think we can now move the closing of entries
    within the report generation itself, instead of being at the top-level of
    the web app. This will be simpler and cleaner!



  (plugins)
    - Pad could be a plugin, definitely.

    - Balance checks could also be a plugin.

    - It should be possible to make the parser accept unknown directives that
      accept an arbitrary list of accounts and string parameters, like this:

        2014-06-01 unknown Assets:US:CreditCard "Something"




  (scripts)
  - bean-ledger: Write a script to convert to Ledger syntax. This should be
    easy!

      bean-convert -f FORMAT FILENAME

    * Convert to Ledger
    * Convert to HLedger
    * Convert to Penny

    Add an option to anonimify account names and perhaps some amounts as well.

  - bean-format or bean-align: Write a script to autoamtically align a region's
    transactions, or an entire file.

  - bean-query accounts: make a report that prints out just the chart of
    accounts using the list of parser entries, just the open entries,
    'bean-query accounts'

  - bean-query currency_dates: Write a script that will automatically fetch the
    dates I held various positions at cost for throughout the history and a list
    of weekly dates to fetch rates for. LedgerHub could use that to fetch all
    the prices it needs at reasonable intervals.





  - (code) Make Position into a namedtuple with hashing instead of just an
    object. See if we can remove its __hash__ method.

  - Also, look at all the objects in b.core.data, and see if you can override
    the hash function on them automatically in order to ignore the entry in
    postings, and the listness in entry.postings. It would be nice to be able
    to hash every directive type.

  - Does table.render_table support offsets for rendering regular tuples? It
    really should.


  - Check out bitbucket CGI interface w.r.t. linking to source code, is the
    newer hg better?  We should be able to link to specific lines in versions.

  - (idea) An interesting constraint would be to add an option not to allow any
    postings to any account that is not a leaf account.

  - (filter) Idea: For "virtual postings", you could mark certain tags to be
    excluded by default, to be included only explicitly. e.g. #virtual tag would
    have to be brought in by selecting it via "tag:virtual". Maybe a different
    prefix would be used to distinguish them, e.g. #virtual and %virtual,
    or #virtual and -#virtual; something like that.

  - (filter) Replace bean-holdings by "bean-query holdings", where "holdings"
    is just another type of report. All the reports from the view pages should
    be mirrored exactly in the command-line interface.

  - (high priority) Implement a debugging command in bean-doctor, that spits out
    the entries that were created from the input file, as it is being parsed.
    This should include auto-posting values, inserted price directives, and
    attached tags. This would be a powerful tool to help people debug problems
    with parsing, or not understanding its effects!




  - web: Don't render the full Inventory'es; instead, already render at cost and
    provide their full detail either by clicking on the transaction, which
    should render the full detail of an inventory (for debugging), or in a
    tooltip.

  - Write a script that will highlight some "payee vs tags vs subaccount"
    invariants:
    * Highlight payees that are always used with the same accounts
    * Same with tags

  - Write a script to align numbers... it has been too long and it's quite
    annoying indeed.

  - tree rendering: If a parent account has only a single subaccount and the
    parent account otherwise has no postings in its realization, render the
    account on a single line instead of two, e.g.

      Expenses                     Expenses
        Taxes                        Taxes
          US                           US
            TY2014                       TY2014
              State                        State:Company
                Company                    ...
              ...


  - Plan for integrating rendering and filtering between web/HTML and text
    versions:

    * Filtering: Should be done in a library used in common with the web server
      and a new tool, bean-query, which provides a command-line interface
      to trigger filter, e.g. filter by year, filter by tag, etc. The point is
      that the same code that does the filtering for views should be run from
      this command-line. The code that creates views perhaps should be moved to
      begin that library.

    * Rendering: The web reports, such as beacnount.web.journal,
      beancount.web.acctree, etc. should move to beancount.reports and have
      HTML and text versions of all these.

  - Implement --brief option on scripts.holdings, to be able to share, which
    renders only % holdings.

  - journal rendering: When multiple transactions occur in the same day, it
    may make sense not to render the balance amount until the last one. Test it
    out.


  - validation: We should check that entries created by plugins at some
    initialization point are pointing to the right parents (or maybe we should
    relax the need to set the parent and make that routine set it all at once:
    time this, it it's very small, do this on initialization and that makes it
    easier to write plugins for users and you can do away with entry_replace().)

  - bake: Make bake support curl if wget is not available. It should work with either,
    to relax dependencies.

  - Price entries should have an extra attribute to disambiguate between
    implicitly created prices, linking to the original transaction that created
    them, and explicitly created ones.

  - A table of price entries should be rendered under the price graph in the
    web interface.

  - Web interface: Instead of rendering inventories with the full contents in
    the journal, render the cost, and place the full inventory in a tooltip!

  - Here's how to improve booking against lots!

      "Dealing with average cost trading or cost basis readjustments (not implemented
      yet) involves joining together multiple lots and recreating new ones in a way
      that preserves the total cost in the inventory; with this data structure /
      model it's quite obvious how to implement them as basic operations on an
      inventory.

      I really like the simplicity of this and am wondering if we could make it even
      simpler.

      Automatic booking against an inventory, e.g. adding automatic FIFO or LIFO,
      would require having the date of each lot always inserted in the key of the
      inventory items (from the transaction, not from the lot-date field), along with
      special rules for selecting which lots a posting is allowed to modify,
      essentially ignoring the lot-date from the inventory if the posting does not
      specify it. This is partly why I'm considering making the "lot-date" compulsory
      and adding a "lot identifier" used to disambiguate booking against an inventory
      with multiple matching lots of the same cost with just differing dates, which
      would only be required if the posting constrains it to. One can imagine
      relaxing the matching rules between a posting and inventory further to allow
      one to just specify "-40 HOOL" above, without a cost, and if unambiguous, to
      allow it to just select the only lot that is available."

    Idea: Generalize lot-date to just a "lot" string. Doesn't have to be a date
    at all! It would also make the concept and usage intentions clearer I think.

  - Lot improvement: the lot specification on a reducing posting is only present
    to disambiguate which of the lots to reduce or match against. Maybe we
    should provide a different syntax when an expected reduction takes place,
    this would be allowed:

       (augment)
       2014-06-17 *
          Assets:US:Investing:HOOL    10 HOOL {523.45 USD / i-want-more}

       (reducing) All of the following should be allowed:
          Assets:US:Investing:HOOL    -7 HOOL ; possibly ambiguous
          Assets:US:Investing:HOOL    -7 HOOL [] ; possibly ambiguous
          Assets:US:Investing:HOOL    -7 HOOL [523.45 USD]
          Assets:US:Investing:HOOL    -7 HOOL [2014-06-17]
          Assets:US:Investing:HOOL    -7 HOOL [i-want-more]

    By enforcing a distinct syntax, the user is telling us that this leg is
    expected to reduce an existing position. This information is useful, in
    that it avoids possible mistakes. I like the explicitness of it.

    Sufficient debugging output should be provided from the "print" command to
    be able to identify which lot is being matched against and why. We need to
    provide more transparency into this.

  - FIFO or LIFO booking could be "enforced" simply by declaring the expected
    booking method of an account, and then issuing an error when explicit
    entries deviate from that method. This is an easy idea... would be very
    useful. The automatic method would only be used to resolve ambiguity! This
    is nice.

  - Implement a little plug-ins system that allows a user to insert a TAB in
    bean-web.

  - The Trial Balance page could be a good place to put all the accounts on the
    left and have two sets of columns: beginning of period -> end of period.

  - Implement a little plug-ins system that allows a user to insert a new tab in
    bean-web, with custom display.

  - In ledgerhub, use /usr/bin/strings as a last resort if all other PDF
    converters fail.

  - When we import, if a file was not detected, don't spit out an org text
    line. Still doesn't work.

  - In order to implement .txt output, you will need to decouple the web
    rendering and the generation of its included data. This will be
    great--ability to cut-and-paste any page into txt. format=txt, and we could
    still have the links clickable. Everything else would just be txt. A bit of
    a crazy idea, but it might work well and be simple. Maybe.

  - Bug: A transaction like this fails to parse; allow it:
      2014-02-22 * "Payee" |
        ..

  - Serving CSV files from the Documents page should not be via download, but
    rather rendered directly.

  - The documents web page should render by-month + date, and by-account + date.


  - DO implement output to text NOW for posting on the mailing list.

  - Add views for the last 5 days, one day only each day (for D.Clemente)

  - Add preliminary support for renaming root accounts, even if that means the
    option must come first in the file. Move the checks in the parser.

  - In rendering balance directives, don't render the amount in the "change"
    column; that is too confusing for some users, keep the change column for
    changes.


  - update activity: remove parent accounts with no child accounts.
  - update activity: this exhibits a bug in the table rendering, look for IVV,
    see TODO(blais) in acctree.py

  - Begin user documentation in earnest; we really need this soon.
  - Complete example file with income statement transactions.

  - URGENT - Provide some tooltip or help link from the main page to allow
    discoverability of what a "view" is.

  - URGENT - the level1/2 views are EmptyView's, you need to implement those!

  - Example files (suggestion from Daniel Clemente):

      > >   I think 2 files can be helpful:
      > >
      > >   1) A simple one, a „how to“ file with ~20 transactions, or better, from 1
      to 3 transactions for feature. To show the normal things like receiving a
      salary, getting money from ATM, wire transfer, pay the bills, … So that it does
      not scare people without experience in double accounting.
      > >   demo.beancount fits this place.
      > >
      > >   2) The big one (1 year, you said), to show off that beancount is powerful
      and is really used for long-term accounting. This one is the „inspirational“
      one, to make people say „I would like to do that!“.

  - beancount: GREAT IDEA: output a subset of transactions as a spreadsheet. You
    need to design a textual way to refer to a subset of transactions. Output in
    either directions, without currencies.


  - Create a 3rd-party dependencies building script for Mac OSX users (fxt).

  (Cost Basis)
  - Cost basis issue: How do I take into account the commissions and fees
    adjustment on the cost basis for a position?
  - How do I take into account Wash Sale Adjustments to the cost basis?

  - entries_table() really should be called postings_table().

  - You need to validate the account name options (empty, or no :, use regex to constrain).

  - Move utility functions from bean-prices to a reusable place.

  - Have another script that takes that as input and spits out current positions
    in the market on a web page; CGI script, should be served on Furius. Update
    via a Mercurial repo push.

  - Render tags

  - IMPORTANT FEATURE: Text/XLS exports

  - IMPORTANT FEATURE: Flip balances for rendering

  - IMPORTANT FEATURE: Implement Average Booking for Vanguard & RBC Adjustment,
    with associated tests and syntax in the parser.
    Update for inventory.py:

      def average(self):
          """Merge all lots of the same currency together at their average cost.

          Returns:
            A new instance of Inventory, with all the positions of each currency
            merged together at cost, bringing all these positions at average cost.
          """
          logging.warn('FIXME: continue here, this will be needed to report positions')
          # FIXME: This is ill-defined, the grouping must also take into account the cost currency.

          units_map = defaultdict(Decimal)
          costs_map = defaultdict(Decimal)
          for position in self.positions:
              lot = position.lot

              cost_currency = lot.cost.currency if lot.cost else None
              key = (lot.currency, cost_currency)
              units_map[key] += position.number
              costs_map[key] += position.get_cost().number

          inventory = Inventory()
          for lotcost_currencies, units in units_map.items():
              lot_currency, cost_currency = lotcost_currencies
              cost_number = costs_map[lotcost_currencies]
              inventory.add(Amount(units, lot_currency),
                            Amount(cost_number, cost_currency),
                            allow_negative=True)

          return inventory


  - Render the OFX / QBO files in a <pre> tag, or figure out why the mimetype
    is incorrect and they don't render properly. Right now the default
    rendering of the browser is insufficient.

  - (IDEA) Why aren't we using the price on the first leg of this transaction?
    This is an interesting variation on the meaning of the price: it could mean
    either (a) the price of the lot, or (b) the conversion price of the cost of
    the lot. This would enable the following:

        2013-07-22 * "Bought some US investment in a CAD account"
          Assets:Investment:HOOL           50 HOOL {700 USD} @ 1.01 USD   ;; 35350 CAD
          Assets:Investment:Cash          -35359.95 CAD
          Expenses:Commissions                 9.95 CAD


  - Remove the parsing of "CHECK" at some point, that was just there for
    compatibility.





  - More testing:

       # FIXME: Test a conversion of shares with lot-date, e.g.:
       #
       #   2000-01-18 * Buy CRA
       #     Assets:CA:RBC-Investing:Taxable-CAD:CRA           4 "CRA1" {232.00 USD / 2000-01-18}
       #     Assets:CA:RBC-Investing:Taxable-CAD               -1395.43 CAD @ 0.665027984206 USD  ; cost
       #
       #   2000-02-22 * CRA Stock Split 2:1
       #     Assets:CA:RBC-Investing:Taxable-CAD:CRA          -4 "CRA1" {232.00 USD / 2000-01-18}
       #     Assets:CA:RBC-Investing:Taxable-CAD:CRA           8 CRA {116.00 USD / 2000-01-18}


  - Add a validation check, that when closing and account, its balance is empty/zero.

  - Render a journal as a detailed expense report, for a set of accounts
    (e.g., Expenses:*) pulling out amounts in various columns based on other
    expressions (e.g. Assets:Cash:Caroline).




  - Idea around documents: A link between a transaction to a document can be
    created by associating a document's checksum as the link of the
    transaction. If Beancount could associate them - and it could, it has
    access to the document files and the corpus of transactions - the web
    interface could insert a special link between the two. Maybe we could do
    the same thing with the filename as well.

  - A better idea to do this would be to allow specifying an explicit document
    directive, and finding document directives from files that are already
    specified should not re-create them. This way you can specify both the
    document and a transaction and use a common link as a natural way to
    associate them, e.g.:

       2014-06-20 document Income:US:Employer:GSU "2014-06-20.employer.0000000.pdf" ^ee63c6fc7aa6

       2014-06-20 * "PAYROLL" | "Refund for fractional shares" ^ee63c6fc7aa6
         ...
         ...

  - Document finding from files should not create documents that have been
    explicitly specified in the ledger. Avoid duplication! This is an important
    fix to make, that will allow both to co-exist together.






  - Implement beancount.plugins.tag_pending as a general feature of links...
    this ought to be built-in by default, this is a great idea.


  - (prices) When attempting a conversion in holdings, if the rate isn't
    available directly, you should always attempt to value it indirectly via
    USD or EUR.


  - Allow short sales eventually. This should already work if all that you do is
    selectively suppress the validation check that verifies that a position at
    cost may not go negative. We could selectively suppress it by adding a flag
    to the open directive associated with an account, or maybe adding some
    special syntax in the cost specification that allows us to do this.







  - Create a new directive for balance that checks for the complete balance.
    Ideas for syntax:

      2014-06-20 balance      Assets:Some:Account    10 HOOL, 640.40 USD   FULL
      2014-06-20 balance      Assets:Some:Account    [10 HOOL, 640.40 USD]
      2014-06-20 balance      Assets:Some:Account    <10 HOOL, 640.40 USD>
      2014-06-20 balance*     Assets:Some:Account    10 HOOL, 640.40 USD
      2014-06-20 full_balance Assets:Some:Account    10 HOOL, 640.40 USD

    Maybe we should define a general syntax for input'ing an Inventory object,
    that could be read at parsing time.


  - Create a command in bean-doctor which lists all of the lots and their
    changes for a particular account. This is meant to be a debugging tool for
    booking algorithms. The rendering should be clear and detailed.




  - Implement a "fuzzing" input generator, that will output a very large input
    file with all possible kinds of combinations, to see where Beancount hits
    its limits and perhaps bring up some bugs from input I haven't thought of.
    This is easy and fruitful.


  - Replace gviz by some other library that does not require you to be online.








  - Add the acquisition date of each lot to each Holding, and it should be
    output at that date by print_holdings as well.



  - In order to relax the constraint that you may not add negative units at
    cost, we could only disallow under certain circumstances:

    * An account has received units in the opposite direction
    * If the posting cross the zero boundary. Maybe starting from zero in
      either direction could be fine.

  - Idea: You could add a further constraint property to an account name: that
    the amounts may never be allowed to balance to a particular sign. This
    could be useful to avoid data entry mistakes. You could even write a doc
    just focused on all features designed to avoid data entry mistakes.



  - Idea: Relax checks for negative values: from docs

      "PLEASE NOTE! In a future version of Beancount, we will relax this constraint
      somewhat. We will allow an account to hold a negative number of units of a
      commodity if and only if there are no other units of that commodity held in the
      account. Either that, or we will allow you to mark an account has having no
      such constraints at all."

  - You could make the narrations for padding and summarization transactions
    specifiable via options.

  - Silence BrokenPipeError errors from bottle using wsgiref. You could use
    CherryPy, which doesn't suffer from that, or just... fix it and silence
    them.




  - (sanity check for conversions) Insert a validation check when transferring
    amounts to the balance sheet that the implied rate of the conversion entries
    is within certain bounds of the price, for each pair of commodities (find a
    way). These bounds should be proportional to the variance of the price. This
    would just provide an extra amount of good fuzzy feeling, knowing for sure
    that my solution to the conversions problem is always meaningful and
    correct.





* Internal: Review Dependency Graph

  As I'm moving to a system with more plugins and less code in the core, and
  with the intermediate reports stage instead of just the web interface, it's
  becoming clearer where some files need to move.

  - Make various attempts to simplify depgraph, we want to ship with a really
    lean dependency graph.

  - ops & plugins should not depend on parser...

      * Move beancount.parser.options to beancount.core.options
      * Move beancount.parser.printer outside parser, ideally, or just factor the
        dependencies separately.

  - If you want to be consistent with the script names, rename
    beancount.reports to beancount.report. This way, bean-* matches a single
    package name. Just saying.

    Also, in the same vein, move beancount.scripts.query to
    beancount.scripts.query, either that or move the starter script for
    bean-web to beancount.scripts. One or the other. I prefer the former.

  - Emerge a principle for where the following files should separate, or merge
    the two modules:

      beancount.ops.*
      beancount.plugins.*

  - beancount.core.realization: Look at deps for beancount.core.realization and
    move it upstream where it makes sense, maybe ops.

  - beancount.core.getters: Should this move to ops as well? Check the
    dependency tree, see if it makes sense.



* Code Quality

  - Configure more pylint tests and make them pass. We're using a small subset
    at the moment.

  - Require Python 3.4 and introduce Enum's where relevant.

  - Install flake8, PyChecker, pep8 after pylint passes, run all of them.


* Core
** General

  - Make all imports outside of packages import from the package root, and have
    the package export those symbols explicitly.

** Inventory

  - Inventory: Implement a test for Inventory.get_amounts() with multiple lots of the same
    currency; they really should have been aggregated.


*** Book at Average Price

  - Inventory: Implement averaging of lots in order to report positions nicely.


*** Making adjustments of capital

  - Figure out how to make these kinds of adjustments:

      My name is Ian and I will help you with profit/loss and book value reporting.
      2013-04-19 RTC RR -- XSP -- ISHARES S&P 500 INDEX FUND (CAD-HEDGED) 2012 RETURN OF CAPITAL ADJUSTMENT TO BOOK COST $60.71
      2013-04-25 ADJ RR -- XSP -- ISHARES S&P 500 INDEX FUND (CAD-HEDGED) 2012 NOTIONAL DISTRIBUTION ADJUSTMENT TO BOOK VALUE $2,963.13
      Before you make accounting entries, it is a good idea to understand the underlying transactions.

      ETFs such as XSP, make distributions throughout the year, however they do not know the composition of the income distributed until
      after year end when the trust completes their tax return. When the income in the trust from dividends, capital gains, and income
      are not sufficient to account for all the distributions, the excess distribution is classified as 'return of capital'. Return of
      capital (ROC) is simply some of the capital you paid to buy the fund being returned to you. The ROC amounts are not taxable and
      you deduct them from your XSP book value. The XSP deduction for 2012 is C$60.71 and should be deducted from your book value in
      your April 2013 statement.

      Notional dividends result from the exchange traded fund (ETF) realizing capital gains and/or dividend income then reinvesting the
      gains/dividends in some other security(ies). No cash or reinvested units were distributed to investors but they still have to pay
      tax on the gains/dividends realized within the ETF. When a notional dividend is made, the dividend is included in income and the
      amount of the notional dividend is added to the book value of the underlying security. So you end up paying tax on the dividend up
      front and get a reduced capital gain or increased capital loss when you eventually sell the ETF.

      In your XSP example, if you held the ETF in a taxable account, the notional dividend would be fully taxable as C$2,963.13 income
      for your 2012 return. Your book value would increase by C$2,963.13.

      The book value of XSP for 4,100 units in your March 2013 statement was C$57,127.11. The return of capital reduces your book value
      and the notional dividend increases it so your book value at the end of April 2013 would be C$57,127.11 - C$60.71 (return of
      capital) + C$2,963.13 (notional dividend) = C$60,029.53.


*** Lots

  - Matching on Inventory Lots should be *loose*: try to match automatically
    against the most SPECIFIC lots.

         (AAPL, 18.45, nil) -> +1
         (AAPL, 17.93, nil) -> +1
         (AAPL, nil, nil)   -> -1    ... should choose any of the inventory

    Also, maybe the inventory's date should be filled in automatically by the
    parser... just an idea. Maybe date doesn't have to be allowed to be nil.


*** Original Idea Description for Integrating the Cost Basis in Beancount

  - Every account carries a cost basis.

  - You can have posting with or without a cost-basis.

  - If the posting has a cost-basis posting, the cost-basis is used to balance the
    transaction.

  - As you sum up the postings in the account, keep track of the full inventory as

      (commodity, cost) -> quantity

    As a special case, "cost" can be null. This is the case where there is no cost
    tracking for this commodity item. We maintain the full inventory of positions
    with a cost basis in the account; as a default case, the cost is null.

  - BALANCE CHECK: When balancing a transaction, if an amount has an associated
    cost basis, use the cost basis instead of the actual amount to balance.

  - INVENTORY CHECK: When a position is modified in the inverse direction,
    require a cost to book against. If no cost is specified, it just degrades to
    decrease from the bucket of commodities with a null cost (it all works out!)

  - ZERO CHECK: Insure that the quantity can never be negative for any bucket.

  - Optional extended check syntax: You could extend the @check syntax to include
    the cost, so that technically you could check that there are a specific number

  2013-03-01 * buy
    Assets:Checking        10 HOOL # 700 USD
    Assets:Investment     -7000 USD

  2013-03-15 * sell
    Assets:Checking       -10 HOOL # 700 USD @ 800 USD
    Income:RealizedPnL    -1000 USD
    Assets:Investment      8000 USD


  Syntax

  Test: Items of the same kind with and without cost basis
  Test: Multiple items of different types with a cost basis in the same account

** Realization

  - You need to convert some of TestRealization to TestCheck.

  - Whether an account shows up in a particular Ledger (realization) really only
    should depend on whether the account was open during the period (we now have
    account open/close dates... let's use them instead of a heuristic!).
    Create a routine to figure out if an account was open during a specific
    time period?

*** Average Price Booking

  - You now HAVE to implement average price tracking... not an option. Thanks
    to Vanguard #$(*#(*$.

** Prices

  - There should be a corresponding view/presentation for rendering information
    that we have about prices.

  - Build helpers tools for users to create their own scripts that will allow
    you to spit out a list of prices for the price DB.

  - Include directives will be necessary for update, because it will enable
    including the file of prices only. The prices should be in beancount
    language too, this should all be a single file format.

* Filtering
** Beancount reorg

  - Remove subaccounts for TMobile and employer once we have filtering working
    out nicely. Same with RedSquare electricity. Same with Employer subaccounts
    for taxes.

      Payees are just like tags!


** Views

  - Replace all views by filtering queries... the root page should still have
    convenient links to various preset views, like the last five years, but
    these links should be implemented using the filtering query feature!
    Maybe it's worth allowing the user to specify common queries in the options
    map, and provide links to them. Do this, and try removing some of my
    subaccounts to simplify the accounts-trees somewhat.

  - The root page should feature a prominent input form that allows the user to
    specify a query! This input needs live at the very root

  - (views) You should be able to filter to all transactions related to some
    account, e.g. Immigration

  - IMPORTANT! Try to let through some of the non-transaction entries in the
    view filtering. We obviously cannot let through balance entries, but
    documents yes, depending on the type of filtering. We should do our best to
    let all the entries carry through.

** Filtering dimensions (Old Notes)

  - By Country

    - You should be able to look at only accounts with a particular pattern (and
      their other legs), e.g. *:CA:*

    - You perhaps should flag all the transactions that have a particular unit
      (e.g. CAD)

  - By Account Prefix

    - Specify a single account, and automatically select all the other accounts
      which are linked by any transaction in this account; generate a balance
      sheet from this list of accounts. e.g. Expenses:Trading, Income:PnL,
      Assets:Trading.

  - By Amount Size

    - I'd love a way to filter down a journal by omitting all the small
      items and keeping just the larger ones, to get an automatic
      overview of the large amounts in a long series of transactions.
      All the small amounts could be lumped together under a special
      entry.

  - By Institution

  - By Country

  - By Tag

  - By Payee

    * You should be able to click on a payee to view its transactions.

  - By Date

    - You should be able to click on dates and see all postings around that date
      too, e.g. +/- 10 days. Another simple and useful filter.

  - By Event (defines a period)

    - "How much did I make during the period of this event", e.g. while I was
      working at CompanyX, while I was in school at UniversityY. This provides
      two dates, generate a view for them:

        /view/event

      This could sum up all the entries for all the internals where the event's
      value was the same.

  - By Currency/Cost-Currency

      You could then possibly compute the IRR around that commodity...


** Custom dimensions

  - From discussion:

       | (digression not about virtual postings but answers auxiliary questions about
       | them)
       |
       | Now this points to a more general idea that I've been pondering for a while:
       | these "accounts" can often be seen as a set of flat dimensions, the fact that
       | they have a hierarchy can get in the way. I tend to have accounts that look
       | like this:
       |
       |   TYPE:COUNTRY:INSTITUTION:ACCOUNT:SUBACCOUNT
       |
       | like this, for example:
       |
       |   Assets:US:HSBC:Checking
       |   Assets:CA:RBC:Savings
       |
       | For these four dimensions, I actually like having most accounts (Assets,
       | Liabilities and Income) specify them in this order. This does not always make
       | sense though, especially for expense accounts; for those you wouldn't really
       | want to have a COUNTRY dimension at the root. You want the general category
       | only, so I'll have, for example:
       |
       |   Expenses:Food:Restaurant
       |   Expenses:Food:Grocery
       |
       | but sometimes the dimensions get inverted too, like in my recent change about
       | how to track taxation:
       |
       |   Expenses:Taxes:US:TY2014:Employer:Federal
       |   Expenses:Taxes:US:TY2014:Employer:StateNY
       |   Expenses:Taxes:US:TY2014:Employer:CityNYC
       |   ...
       | Here the "institution" is your employer, and shows deeper in the hierarchy.
       | Finally, you often do want to have multiple types for the same or similar
       | accounts, for instance, to track gains and dividends income from a particular
       | investment account, you want a mirror of most of the dimensions except for the
       | assets bit:
       |
       |   Assets:US:ETrade:IRA -> Income:US:ETrade:IRA
       |
       | For instance:
       |
       |   Assets:US:ETrade:IRA:Cash
       |   Income:US:ETrade:IRA:Dividends
       |
       | You see what I'm getting at... these components really operate more like a
       | database table with values possibly NULL, e.g.,
       |
       |   type     country  institution  account   category
       |   -------- -------- ------------ --------- -----------
       |   Assets   US       HSBC         Checking  NULL
       |   Assets   CA       RBC          Savings   NULL
       |   Assets   US       ETrade       IRA       Cash
       |   Income   US       ETrade       IRA       Dividends
       |   Expenses NULL     NULL         Food      Restaurant
       |   Expenses NULL     NULL         Food      Grocery
       |
       | Having to order your account components in a hierarchy forces you to
       | decide how you want to report on them, a strict order of grouping from
       | top to bottom.
       | So I've been thinking about an experiment to rename all accounts according to
       | dimensions, where the ordering of the components would not matter. These two
       | would point to the same bucket, for example (changing the syntax slightly),
       |
       |   Expenses|Taxes|US|TY2014|Employer|Federal
       |   Expenses|US|Employer|Taxes|TY2014|StateNY
       |
       | You could then display reports (again, the usual reports, balance sheet,
       | income statement, journals) for "the subset of all transactions which has one
       | posting in an account in <set>" where <set> is defined by values on a list of
       | dimensions, a bit like a WHERE clause would do.
       |
       | Now, now, now... this would be a bit radical, now wouldn't it? Many of these
       | accounts do point to real accounts whose postings have to be booked exactly,
       | and I'm a bit worried about the looseness that this could introduce. One and
       | only one account name for a particular account is a nice property to have.
       |
       | So what can we do to select across many dimensions while still keeping
       | hierarchical account names?
       |
       | The first thing I did in Beancount is to create views for all unique account
       | component names. For example, if the following account exists:
       |
       |   Assets:US:ETrade:IRA
       |
       | You will see four "view" links at the root of the Beancount web page:
       |
       |   Assets
       |   US
       |   ETrade
       |   IRA
       |
       | Clicking on the link selects all the transactions with a posting with an
       | account where that component appears. (Views provide access to all the reports
       | filtered by a subset of transactions.) You can click your way to any journal
       | or report for that subset of transactions. This exists in HEAD today. You can
       | draw all the reports where a particular component appears, e.g., "Employer", as
       | in "Income:US:Employer:Salary" and "Expenses:Taxes:US:TY2014:Employer:Federal".
       |
       | But this does not define "dimensions." It would be nice to group values for
       | these components by what kind of thing they are, e.g., a bank, an instution, a
       | country, a tax year, etc, without regard for their location in the account
       | name. A further experiment will consist in the following:  again assuming
       | unique "account component names" (which is not much of a constraint to
       | require, BTW, at least not in my account names), allow the user to define
       | dimensions by declaring a list of component names that form this dimension.
       | Here's how this would look, with the previous examples (new syntax):
       |
       |   dimension employer  Microsoft,Autodesk,Apple
       |   dimension bank      HSBC,RBC,ETrade
       |   dimension country   US,CA,AU
       |   dimension taxyear   TY2014,TY2013,TY2012,TY2011,TY2010
       |   dimension type      Assets,Liabilities,Equity,Income,Expenses (implicit?)
       |
       | You could then say something like "show me trial balance for all transactions
       | with posting accounts where bank is not NULL group by bank" and you would
       | obtain mini-hierarchies for each group of accounts (by bank, across all other
       | dimensions).
       |
       | (With the state of my current system, I could probably code this as a
       | prototype in a single day.)
       |
       | Addtionally, accounts have currency constraints and a history of postings
       | which define a set o currencies used in them. More selection can be done with
       | this (e.g., show me all transactions with postings that credit/debit CAD
       | units).
       |
       | IMHO, all you're trying to do with these virtual accounts is aggregate with
       | one less dimension, you want to remove the real account and group by community
       | project. My claim is that there are ways to do that without giving up o the
       | elegant balancing rules of the DE system.

    In ealtion to this... these "dimensions", could they just become other
    dimensions in the filtering language?

      component:Microsoft

      employer:Microsoft
      bank:RBC
      country:US

    You can then break down by those, like a GROUP BY clause, and generate
    reports that have those as root accounts, or separate breakdowns.


** Tags used as dimensions

  - If you had tags as key-value pairs, those could be used as well:

      2014-05-21 * ...
        #employer:Microsoft

    Searching for:

      tag:employer=Microsoft

    This is another dimension in the same filtering language.


** Language
https://docs.google.com/document/d/1d88MkHqxiVdF8XSQBT1QQpOKEOt6OC1P9ZoF3u86DwI/

* Operations
** Validation

  - Write a dedicated routine to check the following invariant:

        # Handle sanity checks when the check is at the beginning of the day.
        check_is_at_beginning_of_day = parser.SORT_ORDER[Check] < 0
        ...
        if check_is_at_beginning_of_day:
            # Note: Check entries are assumed to have been sorted to be before any
            # other entries with the same date. This is supposed to be done by the
            # parser. Verify this invariant here.
            if isinstance(entry, (Check, Open)):
                assert entry.date > prev_date, (
                    "Invalid entry order: Check or Open directive before transaction.",
                    (entry, prev_entry))
            else:
                prev_entry = entry
                prev_date = entry.date

  -  Sanity check: Check that all postings of Transaction entries point to their
     actual parent.

  - (validation) In addition to the Check/Open before-constraint, check that
    the entries are always sorted. Add this sanity check.

  - The default validation should check the invariant that Open and Check
    directives come before any Transaction.

  - Validation: Everywhere we have a filter of entries to entries, we should be
    able to apply a check that the total balances before and the total balances
    after should have the very same value.

  - In validate.py: differentiate between the case of an entry appearing too
    early before an Open directive, and an entry appearing for an account that
    simply just doesn't exist.

  - Auto-detect and warn on likely duplicate transactions within the file.

** Conversions

  - TODO: Try it out in Ledger, see how they deal with it.

  - Make the conversions entry use a price of zero, to maintain the invariants
    for sanity checks, something like this:

       YYYY-MM-DD * "Annul conversions at end of period"
         Equity:Conversions        -56383 CAD @ 0 CONV
         Equity:Conversions        +67000 USD @ 0 CONV


** Open/Close

  - You must issue an error if you close an account that's got a non-zero
    balance!

** Padding

  - Idea: Padding entries could be extended a tiny bit in order to
    automatically calculate the cash distribution entries, e.g., like this:

      2014-03-04 pad Asset:Cash  Expenses:Restaurant    60%
      2014-03-04 pad Asset:Cash  Expenses:Alcohol       40%

      2014-04-04 pad Asset:Cash  Expenses:Restaurant    70%
      2014-04-04 pad Asset:Cash  Expenses:Alcohol       30%

      2014-05-04 pad Asset:Cash  Expenses:Restaurant    70%
      2014-05-04 pad Asset:Cash  Expenses:Alcohol       30%

    This is a great idea, is in line with the general meaning of pad entries
    (implicit 100%) and would add a much desired feature.

  - Add tests for all the cases of realization padding.

** Locations

  - @location really should just convert into a generic event "location", just
    as address and school should; they're just events with forward fill...
    Serve this at:

       http://localhost:8080/20120101/20130101/events/location/days

  - Add a "reason" field for @location, and display as trips, with
    some sort of meaning to them. Ok, this contradicts the previous idea.



** Payee Elision / Auto-Account Leaf Name

  - About the discrepancy between the concept of "Payee" and a superfluous lead
    account, e.g. Internet:TimeWarner, which typically contains only
    transactions from that payee: maybe we can elide the account name if it
    contains only a single payee, or perhaps a warning may be issued? I don't
    know.

    Basically, it would be nice to be able to have multiple payees in the same
    category over time (e.g. Electricity, Internet) but to be able to separate
    them somehow, without having to put the payee into the name. This is a
    little fuzzy, and I'm not sure how to do it, because the imported payee
    names are often not very clear and often truncated as well.

      Have you ever thought that Payees often end up functioning like an extra
    subaccount? I've come to realize that for Payees that only ever touch a
    single account, the line is really fuzzy there. I've been entertaining the
    idea of automatically creating subaccounts for payees like that.



* Parser
** Errors

  - We need to gather errors in a single place and report them like the others;
    right now I'm catching them in sum_to_date() and writing using the logging
    module; but they really should be trickled up with the rest.

  - Syntax errors currently have no location... this is unacceptable. Write an
    automated test, check for all kinds of errors, in the lexer, in the parser,
    in the Python. (Just work with the line number, we don't really need
    character position.) Test everything with automated tests.

  - 'lineno' is incorrect, it points to the next entry, not the previous one,
    fix this bug! This is really annoying.

  - Set a correct filename in grammar.y

  - Errors from the parser and others should all be accumulated in one place,
    so that we do all the reporting at the very top level.

  - Don't raise error exceptions anywhere; log everything to an error
    handler/accumulator class instead, and skip to the next entry/declaration.
  - Propagate exception from Python(?)

  - Problematic transactions (!) should spit something of color on stdout, they
    should not be forgotten so easily.

  - When using @@ the signs should match; warn if they don't

  - Bug: Invalid account names should only be reported once.


** Lexer Work
*** Errors in Flex Lexer

  - (parser) Support enabling flex debugging in beancount.core._parser.parse(),
    using "yyset_debug(int bdebug)".

  - When an error occurs, skip the lexer to the next empty line and recommence.

    * Modify the lexer to emit EOF and add that in the grammar rules for empty_line.


*** Write a New Lexer From Scratch

  Reasons to write your own lexer manually:

  - Should support UTF-8 encoding.

  - Should support SCHEDULE entries for org-mode (see email discussion).
  - More flexible syntax (see "Is it possbile for beancount to ignore org-mode
    SCHEDULED and DEADLINE?" thread).

  - Better error reporting

  - (performance) Write your own lexer manually and compare performance with
    flex one. I think we can do a much better job at error reporting by writing
    our own, but I'm unsure how the performance compares.

  - IMPORTANT LATENT ISSUE. You need to extend the lexer to parse A-Z for flags,
    not just PSTCU! This is important, as I just realized that it could prevent
    the correct parsing for entries in a round-trip, with postings produced with
    unexpected flags. In fact, any character with whitespace on each side should
    parse as a flag. This is very important.

    This manifests when adding a posting with letter 'M' right now. Replicate
    this, fix the problem.


** Make the Parser Reentrant

  - Make the parser reentrant [2014-08-02]. This is _not_ a difficult task.

    * Follow this:
      http://www.lemoda.net/c/reentrant-parser/
      http://flex.sourceforge.net/manual/Extra-Data.html
      to remove all globals from my lexer and make it truly reentrant and free of globals.

    * You need to add unit tests that check the correctness of line numbers on
      parsed directives and errors.

    * You need to remove the get_yylineno and get_yyfilename accessors.

    * You need to make the parser reentrant, by add this directive to the grammar:

         %parse-param { PyObject* builder}

      You also need to redefine yyerror() accordingly. I've done it and it
      works, it's simple, it's a 20 minute change:
      http://www.gnu.org/software/bison/manual/html_node/Parser-Function.html

    * You also need to make the lexer reentrant:
      http://flex.sourceforge.net/manual/Reentrant-Overview.html#Reentrant-Overview

         %option reentrant

      (I haven't tried this yet.)

    * Most of the "real" work involved is in removing the globals for lineno and
      filename.

    * Make sure the performance does not degrade as a result of doing this.


** Options

  - FIXME: We need to parse the options using the same argparse parser....


** Syntax

  - You should support a payee with no description! This generates a parser
    error right now.

  - Allow '$' as currency symbol, don't translate to anything, it can just
    stand on its own as a unique kind of currency, it doesn't matter, no
    changes anywhere. Also add the Euro, GBP and yen symbols.

  - The syntax should support multiline strings naturally...

  - For Links vs. Tags: dont impose an order, parse as tags_or_links.
    Right now the order is tags_list and links_list.

  - You should accept commas in the input; simply ignore their value.

  - Add 1/rate syntax for prices (and anything... really, why not).
    Convert at parsing time.


*** Includes

  - With the new format... support includes, it makes a lot more sense to do
    that now! People want this too.

  - Idea: an include directive should have a "prefix" option, to add a prefix to
    all accounts from the included file.

*** Sensible Syntax for Lots

  - Consider making the lot syntax like this:

       -4 {HOOL @ 790.83 USD}

    instead of:

       -4 HOOL {790.83 USD}

    It's actually a lot more accurate to what's going on...

** Performance

  - Implement "D" in C, it's worth it. This should make a substantial difference.

  - Test using the empty case of list parsing to create the initial empty lists
    instead of the conditional in Parser.handle_list() and measure, to see if
    there is a significant difference in parsing performance.

  - Parser performance: try not calling back to builder for simple types that
    just return their value; measure the difference, it may be worth it, and we
    wouldn't lose much of flexibility, especially for the lexer types, which are
    aplenty.

  - Write the builder object in C... it won't change very much anymore, and
    that's probably simple enough.

  - Check the performance of D(). I suspect improving this routine
    could have a dramatic effect on performance.

** Documents

  - IDEA: Create a plugin that will convert "doc:" metadata to a document file,
    that will search for a unique string name in all the filenames and
    associate the filename with this directive via a link or something.

  - Write a proposal for implementing a transformation on a specific set of
    transactions, that supports capital gains with commission taken into
    account.

  - Can we automatically add a ^LINK to the document directive in order to
    associate a PDF with a document?!? -> For trade tickets. Maybe let the
    modules provide a import_link() function on the associated PDF files?
    (This is related to ^64647f10b2fd)

  - Adding the ability for links on document directives was also requested on
    the ledger-cli mailing list.

        On Sat, Apr 26, 2014 at 6:18 AM, Esben Stien <b0ef@esben-stien.name> wrote:

        "Craig Earls" <enderw88@gmail.com> writes:
         The first use in ledger-cli is to link each transaction to a document,
        which is pretty important in accounting;)

        Well no, not exactly. The thing you do in importing financial data is basically
        to funnel transactions from all of your statements from all your institutions
        in a single place in a single format with a single set of accounts, so that you
        can do reporting with a view of everything you have. Having support for a
        per-transaction link to a particular document is generally unnecessary--you can
        easily find the corresponding document by date if you need to.

        In order to associate a unique ID with a particular transaction, in Beancount
        you can use a "link" which is like a special kind of tag. I think Ledger has a
        similar feature, per-post ("tag"?). It looks like this in Beancount:

          2013-04-06 * "Invoice to Metropolis for job well done, waiting for payment."
          ^metropolis-invoice-103
             ...
             ...

        The "^...." bit is a link. You can have multiple links per transactions. The
        web interface can show you all transactions with the same link in a separate
        list (under the /link/.... URL).

        Separately, there is a "document" directive that allows you to associate a
        document with an account, e.g.

          2014-01-01 document  Expenses:Electricity
          "/path/to/filename/ConEdison-2013-12.pdf"

        Documents don't have to be declared that way explicitly: you can also tell
        Beancount about a root directory where it will find documents automatically and
        create the document entries for you. The files just have to be organized in a
        directory hierarchy mirrorring the account names exactly, and files must begin
        with "YYYY-MM-DD" to provide a date for the document. That's a simple
        convention. LedgerHub is able to move files that it recognizes to such a file
        hierarchy, so after you import the data, you file the files into e.g. a local
        git repo with all your statemetns, and your document entries show up in the
        registers. It's also a nice way to organize all your statements, so if you need
        to bring something up for e.g. a tax audit, you quickly know where to find it.

        Those two features are not related at the moment... but I think I'll add the
        ability to have links on document directives. That seems like an effective way
        one could associate a particular pdf document (given a declaration) with a list
        of transactions. You click on the link, see all the transactions + the
        document, and you can click on the document itself to see the detail. Seems
        like a legit idea.


  - Auto-doc from directories of files should ignore files already associated
    via an explicit documents directive; just ignore files with the same
    absolute name.

** Testing

  - Allow file objects to parse() and dump_lexer(). This should use fdopen() or
    whatever else to get this job done at the parser level.

  - You need to clean up the memory of the strings created; call free() on each
    string in the rules.

  - Add a unit test for pushtag/poptag errors.
  - Add unittests for tags, pushtag/poptag


** Dated Postings

  - In order to create multiple similar transactions at many dates in one
    syntax' entry, you could allow overriding the date on each posting, e.g.:

       2013-04-01 * Blah di bla
         2013-01-01  Grocery          10 USD
         2013-02-01  Grocery          10 USD
         2013-03-01  Grocery          10 USD
         Cash

    This would create three transactions, with these dates:

        date           aux-date
        2013-01-01     2013-04-01     10 / 3.33
        2013-02-01     2013-04-01     ...
        2013-03-01     2013-04-01     ...

    Could be a nice way to make distributed transactions.

  - Move 'effective date' to the postings in my input file, using the dated
    postings feature.


  - Another idea would be to make @pad able to pad for a percentage of the
    total, so that we're able to use @pad instead of "distribution of expenses"
    entries.


** Metadata

  - If you add tags with values, you could define some special tags, like
    'document', which could automatically try to find the corresponding
    document in the repository and insert a link to it in the web page. I
    already have a managed stash of document filenames... something like this:

      2014-05-20 * "Invoice from Autodesk"
        #document: 2014-05-20.autodesk.invoice200.pdf
        Income:US:Autodesk  -3475.20 USD
        Assets:US:Checking

    A document filename that does not get resolved could spit out a warning in
    order to keep the file tidy. This is a nice idea... perhaps nicer than just
    insert entries for documents, an actual link. Not sure if it would make that
    much of a difference though. Something to ponder.

    Create a plugin that will convert "doc:" metadata to a document file, that
    will search for a unique string name in all the filenames and associate the
    filename with this directive via a link or something.


  - One idea Ledger uses well is the ability to associate key-values meta-data
    to transaction objects, a-la-Common Lisp. See the --pivot feature. It seems
    a bit superfluous at the moment, but may be useful in order to provide the
    ability to implement custom aggregations eventually, instead of using the
    strings. Maybe the payee could be a special case of this, e.g payee="value"

    (From mailing-list):

      Take this example:

      2011-01-01 * Opening balance
          Assets:Cash                               25.00 GBP
          Equity:Opening balance                   -25.00 GBP

      2011-02-01 * Sell to customer AAA
          ; Customer: AAA
          ; Invoice: 101
          Assets:Receivables                        10.00 GBP
          Income:Sale                              -10.00 GBP

      2011-02-02 * Sell to customer BBB
          ; Customer: BBB
          ; Invoice: 102
          Assets:Receivables                        11.00 GBP
          Income:Sale                              -11.00 GBP

      2011-02-03 * Sell to customer AAA
          ; Customer: AAA
          ; Invoice: 103
          Assets:Receivables                        12.00 GBP
          Income:Sale                              -12.00 GBP

      2011-02-03 * Money received from customer AAA for invoice 101
          ; Customer: AAA
          ; Invoice: 101
          Assets:Cash                               10.00 GBP
          Assets:Receivables                       -10.00 GBP

      Now you can see how much each customer owes you:

      ledger -f d bal assets:receivables --pivot Customer
                 23.00 GBP  Customer
                 12.00 GBP    AAA:Assets:Receivables
                 11.00 GBP    BBB:Assets:Receivables
      --------------------
                 23.00 GBP

      And you can see which invoices haven't been paid yet:

      ledger -f d bal assets:receivables --pivot Invoice
                 23.00 GBP  Invoice
                 11.00 GBP    102:Assets:Receivables
                 12.00 GBP    103:Assets:Receivables
      --------------------
                 23.00 GBP



* Plugins
** Stock Splits

  - Find a way to automatically create multiple currencies to account for stock
    splits. The user should not have to do this themselves:

      "One choice you have is whether you want to keep the same symbol pre and post
      split. If you keep the same symbol the price database will show a drop in
      price over time. If not, choose a new symbol for the post split period. So far
      in my own file I use the same symbol but I think eventually I'd like to find a
      way to differentiate them automatically and have a multiplier in the price
      database, because doing it manually is not nice. In any case both methods
      work."

    Perhaps a directive could be created to declare them that would
    automatically insert converting transactions, but that makes it difficult to
    deal with weird cases, like oddly unequal splits (e.g. Google A/C), or cases
    with spinoffs, as below. Perhaps the splitting transaction should be
    inserted automatically, but that the split directive would just create a new
    currency name, internally.

    A currency would then be referred to by a pair of (name, date), and that
    would resolve to a internal currency name.


  - (IDEA) In order to create suitable stock split entries that would look like
    this:

      2013-04-01 * "split 4:1"
        Assets:CA:ITrade:AAPL             -40 AAPL {{5483.09 USD}}
        Assets:CA:ITrade:AAPL             160 AAPL {{5483.09 USD}}

    You could easily add support for a directive that looks like this:

      2013-04-01 split Assets:CA:ITrade:AAPL  4:1  AAPL

    This would allow the user to do some processing specific to stock splits by
    processing the explicit stock split entries.


  - Include this in the user examples, + stock splits:

       2013-04-01 * "name change"

         Assets:CA:ITrade:AAPL             -40 AAPL {{5483.09 USD}}
         Assets:CA:ITrade:NEWAAPL             40 NEWAAPL {{5483.09 USD}}

       2013-04-01 * "spinoff"
         Assets:CA:ITrade:KRFT             -100 KRFT {{20000 USD}}
         Assets:CA:ITrade:KRFT              100 KRFT {{17000 USD}}
         Assets:CA:ITrade:FOO                20 FOO  {{ 3000 USD}}

** Wash Sales

  - (script) Write a script to check whether an account's trades are subject to
    the wash sale rule (I need this for my personal stock plan):

      "An Internal Revenue Service (IRS) rule that prohibits a taxpayer from
    claiming a loss on the sale or trade of a security in a wash sale. The rule
    defines a wash sale as one that occurs when an individual sells or trades a
    security at a loss, and within 30 days before or after this sale, buys a
    “substantially identical” stock or security, or acquires a contract or
    option to do so. A wash sale also results if an individual sells a security,
    and the spouse or a company controlled by the individual buys a
    substantially equivalent security."

    The wash sales amount should be reported in an account, and should be
    calculated as a plugin.

** Strict Unused Pad Directives

  - The validation check that pushes an error on unused pad directives should
    be moved to a plugin, that should be optional. There is rationale for
    allowing to keep unused pad directives. Don't be so strict, Martin.


** Link Trades

  - Create a plugin that will link together all reducing transactions
    automatically. When a transaction reduces a position, both transactions
    should have a common unique link. This can all get done in a plugin!


** Capital Gain Without Cost

  - Implement the proposal for putting the capital gain in the cost as a plugin
    that transforms the relevant transactions, those tagged as such. This will
    require some loosening of the booking method in order to make it easier to
    disambiguate a sale, and some good debugging tools as well.

    You could automatically look for the right amounts by looking at the signs.
    I think you could automate a lot of it.


** Auto-Link Booking Transactions

  - Automatically create a link between transactions that book each other.
    I'm not sure how I'm going to implement that - perhaps in the lot matching,
    a hash to the original entry will be kept in the lot - but we should be
    able to update the links to all the transactions that book together.

    This will be a great debugging tool as well... a very powerful idea that
    can be implemented entirely in a plug-in.


** Unrealized Gain

  - Find a way to pass in a plug-specific option via the file.

  - Unrealized capital gains could be inserted automatically into special
    sub-accounts, based on the current price and the cost-basis of particular
    accounts. This could be inserted automatically! e.g.

        DATE check Assets:US:Ameritrade:AAPL       10 AAPL {200 USD}

        DATE price AAPL  210 USD

      Assets:US:Ameritrade:AAPL                    2000 USD
      Assets:US:Ameritrade:AAPL:Gains               100 USD

    The "Gains" subaccount could be inserted automatically if the price differs
    from the cost basis... this would be a clever way to represent this! We
    could even do this by inserting a transaction automatically with an
    offsetting account... actually this would be the RIGHT way to do this!

      We need an option to designate which subaccount leaf to create all
      the new transactions for:

        %option account_unrealized  "Unrealized"

        2013-05-23 A "Booking unrealized gains for AAPL"
          Assets:US:Ameritrade:AAPL:Unrealized              230.45 USD
          Income:Unrealized                                -230.45 USD

      By doing this, the reporting does not have anything to do... it can choose
      to report positions at cost or in held units, and whether the gains are
      included or not entirely depends on whether these transactions have been
      inserted in or not.


** Strict Average Cost Inventory Booking Checker

  - Build a plugin that will check that accounts with average cost inventory
    booking method only have such reductions in them:

    https://docs.google.com/document/d/1F8IJ_7fMHZ75XFPocMokLxVZczAhrBRBVN9uMhQFCZ4/edit#heading=h.m74dwkjzqojh

      "Another approach would be to not enforce these aggregations, but to provide a
      plugin that would check that for those accounts that are marked as using the
      average cost inventory booking method by default, that only such bookings
      actually take place."

   This is, of cource, to be implemented only after implementing support for
   the average cost inventory booking method.


** Tip Calculator

  - Write another example plugin that splits "Expenses:Restaurant" legs into
    two two postings: "Expenses:Restaurant x 83%" and "Expenses:Tips x 17%".


** Vacation Cap Date

  - Make an plugin that computes the precise date at which my vacation will cap
    (240 VACHR) base on an account.


** Budget

  - Implement a plugin with budget constraints, as an example.

  - Look at this syntax for an example of a recurring transaction specification:
    https://www.roaringpenguin.com/products/remind
    (Sumitted by user comment.)


** Auto-Remove, Auto-Pad

  - Add a auto-remove-unused part of the auto_accounts plugin,
    that automatically removes Open directives for unused accounts. This is
    useful for demos and such.

  - Write a plugin that automatically inserts a padding directive for accounts
    with no open directive and with a balance check.


** Strict Signs Checker

  - Write a plugin that enables a check that all postings' amounts are of the
    correctly allowed sign, e.g. Expenses should almost always be a positive
    amount, Income a negative one, Assets can be both, also Liabilities. If an
    amount is posted in the contra direction, this should trigger a warning,
    unless the transaction is flag with a particular character, or some special
    tag is present.


** FBAR

  - Automatically compute the maximum account values of foreign accounts for
    the FBAR filing.


** After-Tax Balance Sheet

  - Ha... I think you just gave me a fun idea!  I'll write a plugin in Beancount
    that automatically adds a "future tax expense" entry to offset pre-tax money
    for the balance sheet, e.g. if I have a 401k account with a value of say
    100,000 USD in it, it would automatically insert an entry at the latest day
    like this:

      2014-07-03 F "Taxes to be paid on distributions."
        Expenses:Taxes:Federal        27000 USD
        Expenses:Taxes:StateNY         8000 USD
        Liabilities:FutureTaxesOnDistirbutiosn  -35000 USD

    This would make the balance sheet reflect only post-tax money, and thus be more
    meaningful.
    If I want to see post-tax money, I'll just enable the plugin from a
    command-line option.
    I'd have to find some generic way to identify which accounts are pre-tax
    somehow.



** Payees as Subaccounts

  - Create a plugin that will define subaccounts for payees within accounts and
    modify all the transactions accordingly. This would be a great way to kick
    the tires on this idea without affecting the rest of the system.

      Expenses:Electricity:ConEdison
      Expenses:Phone:TMobile
      Expenses:Groceries:WholeFoodsMarket
      Expenses:Groceries:UnionMarket

  - Should we define some notion of the default level for aggregation, per
    account? For example, in Expenses:Electricity:ConEdison, the default level
    of aggregation should be Expenses:Electricity. If we define that, using
    subaccounts should not bother us much.


** Dashboard

  Add the following to the portfolio dashboard:
  - PnL since yesterday, one week ago, two weeks ago, one month ago, three months ago
  - Current portfolio breakdowns
  - Cash report
  - A listing of short-term lots vs. long-term lots
  - Schedule of lots to become long-term in the near future
  - Returns (computed correctly, over many periods)

  From email to fxt:

    I want to build an investment dashboard, that would contain:

    - List of holdings, with various rollups (see the different aggregations of
      holdings reports)
    - Rollups of holdings against various types (e.g., Stocks vs. Bonds)
    - P/L since the morning or for the last day, over the last week, last two
      weeks, last month, last quarter, last year.
    - Report of uninvested cash and the detail of where it is
    - A listing of short-term vs. long-term lots, and a schedule of which lots are
      going to switch from short-term to long-term in the near future (to avoid
      selecting those for sale)
    - Returns, as computed by my prototype of our ideas during the bicycle trip
    - Automatically refresh current prices if run intra-day

    This script would run every hour on a crontab and generate static HTML files
    that I could access from my phone to make investment decisions and monitor
    gains/losses during the day. I'm certain you would appreciate having such a
    thing too. I want to integrate the code I already have out of
    beancount/experiments and start moving all this stuff to the
    beancount.dashboard.* and add unit tests and make it work on the tutorial file.
    This should make it easy for others to use.



* Tools
** Emacs Support

  - Idea: Implement another command like C-c x but that prints out all the
    linked transactions. Like context, print out balances from before & after,
    but also print out the combined changes to all the accounts in the linked
    transactions.

  - Idea: Implement movement commands that move the cursor to the previous/next
    linked transaction.

  - Set the comment-syntax; currently it thinks it's '# '

    Note: This is now present

  - In the new mode, we need to recreate a function that will mark a posting as
    valid (replace '!' by '*').


* Reports
** Warnings

  - You should have _some_ way to highlight accounts with either failing checks
    in them, or '!' on their postings or transactions in the balance sheet
    and/or trial balance.

  - Perhaps we want to produce a report of all transactions with a highlight on
    them.

** Balance Sheet

  - (web) We really need to reorder the accounts in a way that is more
    sensible... it's annoying to see the accounts I care about at the top of
    the page. Cash, Points, AU, should be at the bottom... I wonder if there's
    a nice heuristic. Last updated date? I think that would be good enough.

  - We need to figure out how to order the accounts on the balsheet; I want the
    most relevant near the top. Sorting accounts: compute a score made up of

    * nb. txns from the last 3 months
    * nb. checks from the last 3 months (weighted more heavily)
    * line-no of Open directive in the file.
    * last updated date.

** Capital Statement

  - Implement the Capital Statement report

** Cash Flow Statement


** Statement of Retained Earnings

  - This is possible; search online for examples, makes sense that we should
    have one, it's really, really simple to do.

** Account Linkage Report

  - Generate a Graphviz link of all the interaccount transactions that are
    larger than a certain amount.

    Generate a graph for the main kinds of account
    interchanges, by looking at the most significant transactions
    between the accounts. For example, ignore transactions which are
    too small in absolute value, or whose total is too small a portion
    of the total.

    Fun little project: Create a graphviz output from a Ledger, where
    transactions above a certain amount would generate a link between
    accounts. Note:  the threshold could be either for single
    transactions, or for aggregate amounts (absolute value).

** HTML Rendering

  - Rendering: When you collapse a parent account, its aggregate amount should
    render, and disappear when not collapsed.

  - Numbers should align to the right.

  - USD and CAD should be aggregated in their own columns for balance sheet and
    income statements. These should be specified from the command-line.

  - All entries should have collapsing a-la-JavaScript, along with
    collapse/reveal all buttons. All JS.

  - If the software is finally fast enough in Go, render RESTful on the fly for
    any date:

    * REST:  /balsheet/20121231/
    * REST:  /income/20121231/20131231/

    This way, you could have any year on the same run. No need to restart, even
    have a menu with all the years, and perhaps even some of the latest months.

  - It would be really nice to render the line numbers to the source in the HTML

  - (Performance) Implement buffered output for faster response using a separate
    thread and an iterator that yields from app.write when the data buffer is
    large enough.

  - Postings that have a "!" flag should have at least their
    background red.

  - You should more explicitly state the beginning and ending period
    on each statement pages (it is super important information).
    Just below the title.



** Excel Output

  - Find good ways to transfer data to an Excel spreadsheet. A link to download
    a file should be supported.


** Credits and Debits Rendering

  - Color the background of numbers with an inverted sign (e.g. payments in a
    liability account) differently! There should be modes to rendering balance
    sheets and income statements with inverted amounts, and it should all be
    done client-side. When amounts are rendered as credits/debits, color their
    background distinctly, so that it's obvious what kind of sign convention is
    in use.


** Links to Source

  - The new format code should keep and optionally render the source file/line
    of any transaction, and allow clicking to get to the source line in the
    rendering.

  - Maybe there should be a script that can take a report specification and
    output a list of emacs-compatible links to the entries, interspersed with
    the text format rendering! You could go "next-error" to go through the
    entries in time order, emacs taking you there one-by-one.

** Multi-Period Reports

  - One kind of report that would be GREAT is a single grid with all income accounts
    on the left with year by year on the horizontal. An overview of all the
    years. Same with month-by-month report.


** CSV Reports / Text Reports

 - Using an intermediate data structure, produce text and csv / xls reports,
   downloadable from the web front-end, or even generatable directly. All of
   this reporting infrastructure should be reusable, ideally.

  - A text rendering of the balance sheet / income statement would be
    _very_ useful for collaboration/communication with others. Add a link to
    download a text version of any report. This would be made easy if we only
    have a few distinct types of reports.

** Plots / Time-Series

  - Create a command to extract time series for any account, as a csv file. You
    could then easily use this for plotting!

  - Generate graphs of account amounts over time
  - Include average amounts, average delta amount

** List of Positions

  - Given a list of entries, you should be able to extract a list of positions
    at any point in time. Provide this as a simple function that can just be
    reused.

  - The list of positions should provide a way to check the purchase price of
    each position.

  - Positions should attempt to fetch current values using this:
    http://www.google.com/ig/api?stock=RGAGX


** Maximum Values Report

  - You should report a trial-balance -like listing of the minimum and maximum
    values of all the accounts.

** Event Reports

  - We should be able to count the days of each event type.

** Distribution of Expenses and Income

  - Add a pie chart to visualize the constitution of the Income Statement for
    Expenses and Income.

** Summary Reports

  - To create custom views, for example, weekly summaries, you could
    convert the ledger into another ledger, where entries would have
    been replaced by summary entries instead, and all the other
    functionalities would still work.

** Financial Ratio Analysis

  - Add these: http://www.csun.edu/~bjc20362/Controlling-2.pdf

** Budgeting / Goals

  - We could easily add features for budgeting, e.g. somehow set goals and then
    report on the difference between actual and the goal, and project in the
    future according to rate, e.g.:

       ;; Check that the total for this position between 2013-06-01 and 2013-12-31 < 800 USD
       2013-12-31 goal  Expenses:US:Restaurant  2013-06-01  < 800 USD

       ;; Check that the balance of this account on 2013-12-31 is >= 1000 USD
       2013-12-31 goal  Assets:Savings  >= 1000 USD


** Trades

  - You should be able to report on all booked trades during a period,
    especially with the new booking algorithm, this will be useful.
    Create a new report type for this.

* Web Interface
** Programmable View

  - GREAT IDEA! Have a web form that you can input a view filtering expression,
    e.g.  year:2014 component:Microsoft
    to have that year's transactions made with this component. Encode the
    results in a unique string that you can decode and create a corresponding
    view of the subset selected by the expression. You can then view any of the
    reports for that subset! This means we can then get rid of many of the root
    page's links automatically, yet still provide all the opportunities... this
    is the way to go, and would best mirror the command-line capabilities.

** Error reporting

  - We really need to list all the '!' entries somewhere; they should be
    annoying.

  - In the balance sheet or trial balance, mark accounts that have errors in
    red, or add a little red start next to them.

  - Implement basic error reporting page from the list of errors.

** Debits and Credits

  - The new balance sheets should be able to invert the numbers (and then they
    should get rendered differently). Basically, every number shown should be
    either in signed or cr/dr format. We should be able to switch between the
    two at render time. This should work across all number-rendering routines
    everywhere--do this centrally.

  - In the balance sheet and income statement, we need to render the amounts
    inverted (and in a slightly different style).

** Links

  - Serve links on: /link/LINK, this needs to be implemented; render a nice
    "link" href on the description somehow, use a fancy unicode char (no
    graphics).

  - (web) Render links to the right of descriptions, and the link href link
    should actually render a page of the related linked entries.

** Single-View Server

  - Idea: for condo & baking files into a zip file: allow serving only one
    ledger realization.

    * One option is to use the same base/root straing as for the web URL:

         http://localhost:8080/byyear/2013/...

      serve_one_ledger(getledger('byyear/2013'), port=8080)
      --realization='byyear/2013'

    This would serve only that realization, and not others. This way I could
    bake only this one in a zip file. This would be useful.

** Code Org

  - (web) Move table rendering functions into their own files, smaller files.

** Aesthetics

  - In the entries table HTML, highlight the relevant posting leg somehow, maybe
    use a '>>' marker, or make it bold. Something. (Bold is too much, use >>.)

  - Render "as of YYYY-MM-DD" under the title for Balance Sheet, and "from
    YYYY-MM-DD to YYYY-MM-DD" under the title for Income Statement


  - Answer to favicon.ico request.

  - Add an option to render the entries table upwards, not just downwards.

  - Use that beautiful new font (Roboto) from Tactile in the new rendering.
    Totally worth it. Use the nice Lucida-like font for numbers, like in
    TurboTax.


*** JavaScript / Client-Side Interaction

  - Render balance sheet/ income statement cells with two numbers for parent
    nodes, so that when you collapse a node, all the amounts of its children sum
    up automatically and display in its cell. You should have a consistent
    report regardless of whether nodes are collapsed or not. This will require
    some JavaScript effort.

  - Implemented a JavaScript cursor in JS. J, K up down. SPC = toggle.

  - In Journal view, pressing 'C' should toggle displaying the checks on and off.

** Trial Balance

  - We should have a nicer way to tell what accounts need to be updated.
    Highlight them red if they haven't been updated in more a month
    (configurable).
    Put the last updated date in the balance sheet or perhaps the trial balance
    page. Should be easy; we don't need a dedicated page for this.

  - Do we need a dedicated page for listing all documents? This page could
    include documents without a date, could be rendered as a tree-table, with
    the list of each document in the corresponding account. Maybe that's
    overkill. DK.

  - Shove more information in the Trial Balance page, info about errors, documents, etc.

** Multi-Year

  - A multi-year report is a global report.

** Source

  - The source page should take a special '?line=ddd' parameter that will
    scroll the page to the transaction at that line.

** Conversions

  - Render the Conversions amount at the bottom of the Conversions page...

** Bake & Scrape

  - Make the web scraper run in multiple threads... it's quite a bit too slow as
    it is. I'm sure we can make it scrape in parallel using multiprocessing and
    a work queue (this should be a fun little project and would make baking to
    an archive a lot faster in many cases).


* Import
** GnuCash

  - Write a converter of GnuCash XML files into Beancount.

  - Contact xentac@ for an example GnuCash input file with 2-3 years of data.
    Willing to share (see email).


* Price Script

  - Implement delayed rate fetcher from OANDA for rates.

  - Infer the rendering precision for inverted currencies from only the list of
    previous prices. Run a DisplayContext on those and do similar
    quantization/rounding automatically. This would make a lot of sense,
    especially when inversion generates a very large number of digits.

  - Write a script that will iterate and fetch all the missing dates on Friday,
    or last DOM for the required portfolio during the entire duration, or allow
    providing a frequency string (does rrule have one?) and let bean-price do
    this natively. This will work the API.

  - You have to deal with the case whereby two currencies provide incompatible
    conversions of each other. This would potentially result in colliding
    entries in the price database. Not sure how to deal with those yet.


* Export
** HTML Export as File

  - Test "bean-bake" with the v2, it doesn't appear to work.

** XML

  - Output to a structured XML format, some people are finding that useful to
    build other visualizations. In order to test this completely, do a
    round-trip test.  The code should live in beancount.parser, parallel to the
    existing code there.


** Ledger

  - Export the compatible subset to Ledger format, so you can compare the
    reports. This should be done from a tool called "bean-convert".


** Visualizations
*** TreeMaps

  - You just *have* to generate TreeMaps of the Expenses and Assets subtrees:
    http://bost.ocks.org/mike/treemap/


** Portfolio tracking softwares

  - You should be able to export to input files or APIs for websites that track
    portfolios for you, such as Google Finance and Yahoo and others. Use the
    list of holdings as input. This should perhaps just be another report name.

* Documentation
** Challenges

  - Document those below which I'm already able to do, and those which require
    new features to be able to be done, move them into a separate appendix,
    with explanations on how to do it.

**** Cash vs. Accrual Accounting

Of course a real accountant would just do this: (accrual based accounting)

2014-05-19 * "Booking tithe”
 Expenses:Tithe     300 USD
 Liabilities:Tithe     -300 USD

2014-05-20 * “Paying tithe”
  Liabilities:Tithe      300 USD
  Assets:Checking  -300 USD

But this records the expense on a different day than when you actually paid it.
That would be a problem if, for example, you live in the US and wanted to claim
a tax deduction for the tithe, in which case you must claim the deduction for
the year the tithe was actually paid (cash based accounting).

This is indeed the right solution to this! Accumulate a liability as you go,
and resolve it with real transactions later on.

This case keeps coming back again and again, of wanting to do accrual
accounting but wanting to do cash declarations. I think we need to have a long
and separate discussion about cash vs accrual accounting and for sure we can
come up with a creative solution that solves this problem.



**** Can I generate a nice year-on-year summary of income and expenses?

  - Including RSP contribs, like my bu spreadsheet that I crafted manually? Can
    I do that? That would be awesome!

**** Maximum Balance

  - Can I compute the maximum value of each account at the end of every year
    (for foreign assets decl.) This would be useful for FBAR / FATCA
    declarations.

**** Complete Return (IRR) on Condo

  - Challenge: Can I compute IRR return on my condo accurately?
    TODO: Add benefits received as an Income, as transactions.
    You should be able to compute the IRR of any Ledger!

**** Taxation Rate

  - Challenge: Can I automatically compute my taxation rate for every year?

**** List of Assets

  - Challenge: Can I obtain a list of my assets at any time?

**** Make a report of currency exposure

  - For a particular balance sheet, report the total currency exposure of the
    ledger. This should be a very simple report, probably in the form of a pie
    chart.  Maybe this pie chart should be located in the capital report
    (possibly makes sense).

**** Capital Gains

  - Capital gains should not count commissions nor on the buy nor on the
    sell side. How do we book them like this?  Can we count this somehow
    automatically? Misc accounts? Not sure.

**** Inflation Adjusted Balance Sheets and Charts

  - It would be AWESOME to look at a balance sheets from the past but
    inflation-adjusted for any date... Answer this question easily:

      "What was I making in 2010 in today's dollar terms?"

  - How would I produce an inflation adjusted version of some charts. Maybe all
    charts should have that option?

**** Statement of Assets (for Will)

  - In order to have someone else be able to take care of your business, you
    should be able to produce a list of the accounts open at the end of the
    period, with the account ids and balances. This should be printable and
    storable, for someone else to take care of your things in case you die.


**** Compare common costs using constant TMV

  - Look at average meal 10 years ago, average electricity, etc. things that
    should be equal, and correct for the time-value-of-money, compare prices
    today with prices then. Maybe come up with some kind of constant unit that
    I can convert everything to.

**** GIFI Reporting

  - You could write a script to automatically fill this form:
    http://www.cra-arc.gc.ca/E/pub/tg/rc4088/rc4088-12e.pdf

      "With Beancount, one thing that would be doable _outside_ of Beancount, as
    a separate script, is to associate a set of accounts to these GIFI codes and
    automatically generate the forms."


** Change List

- Implemented in Python 3, from scratch.

- Internal data structures are more functional, immutable, allowing you to more
  easily create scripts that use the in-memory data. Overall, the new code is
  way simpler and much easier to understand because of this. It's actually
  become dead simple.

- New, simplified, and more consistent (and rigid) syntax will make it possible
  to add more features in the future, and to have parsers in other languages too
  (e.g. Go).

- Booking trades with capital gain tracking should now work.

- The new parser is written in C, so it is much much faster, and future changes
  will be easier

- The new web server fixes annoying rendering issues.

  * Balance sheet amounts can now reported in terms of book values.
  * Debit accounts can now be rendered with positive numbers (color-coded).
  * The internal data structure changes are much more general, and allow, for
    instance, creating a balance sheet at any point in time. In particular, you
    can have a balance sheet at the beginning and end of an exercise.

- Some internal design flaws were fixed, like checks on filtered ledgers showing
  up from incorrect periods.

- Various outputs to text, csv, and xls are now supported for easier sharing.

- The input file is monitored by the server, and can be automatically reloaded.
  This makes it easier to just start the web server, then edit the file to
  update what you need.

- There is no need to specify a filter period anymore; the interface is able to
  realize any required periods, and the GUI provides access to most common
  cross-sections (all, by year, by tag, by payee, transactions with bookings,
  etc.). You should be able to just specify the GUI.

- Client-side javascript has been added for a neater, more compact rendering of
  journals.

- New scripts to extract a list of current positions at any time, and global
  summaries over many years or months.


** Presentation Material

  - Use impress.js to built a visualization of the DE method

  - Record a video, that's an easy way to explain how this works.

  - IDEA!!!  Use drawings a-la-ThinkBig or whatever it is. This will be the
    perfect medium for this. Mix it with video. Start writing a detailed script.

  - Begin with a USB key in hand. "On this 8 GB USB key, I have all of 8 years
    history of financial transactions in my life. Every single price paid that
    went recorded into an account it these.
** Padding documentation from email

  - Put this in the docs to explain "pad"

     > > Ok, restarted example, let's say you begin
     > > accounting in dec 2013, you'll have this:
     > >
     > >   2010-01-01 open
     > >   2010-01-01 pad
     > >   2013-12-04 balance
     > >   2013-12-08 * ...
     > >   2013-12-11 * ...
     > >   2013-12-17 * ...
     > >
     > > eventually, moving forward, you'll get to 2014:
     > >
     > >   2010-01-01 open
     > >   2010-01-01 pad
     > >   2013-12-04 balance
     > >   2013-12-08 * ...
     > >   2013-12-11 * ...
     > >   2013-12-17 * ...
     > >   2013-12-22 * ...
     > >   2013-12-29 * ...
     > >   2014-01-02 * ...
     > >   2014-12-04 balance
     > >   2014-12-06 * ...
     > >
     > > Allright, now you decide you like this, and you
     > > want to enter statements before you started.
     > > You find your paper statement for november, and
     > > fill in:
     > >
     > >   2010-01-01 open
     > >   2010-01-01 pad
     > >   ; here you insert
     > >   2013-11-04 balance
     > >   2013-11-08 * ...
     > >   2013-11-18 * ...
     > >   ...
     > >   ; this is what was there previously
     > >   2013-12-04 balance
     > >   2013-12-08 * ...
     > >   2013-12-11 * ...
     > >   2013-12-17 * ...
     > >   2013-12-22 * ...
     > >   2013-12-29 * ...
     > >   2014-01-02 * ...
     > >   2014-12-04 balance
     > >   2014-12-06 * ...
     > >
     > > Great. Now, notice how the balance for
     > > 2013-11-04 is probably different than that of
     > > 2013-12-04. If instead of a pad directive you
     > > had added a manual adjustment, you'd have to
     > > change it here. This is the beauty of the pad
     > > directive: it automatically does it for you.
     > >
     > > Now, let's keep going backward in time. You dig
     > > around your records, you find September's
     > > statement, but you cannot find the statement
     > > for October, maybe it's lost, or somewhere
     > > else. Fine! You insert a pad directive to
     > > account for those missing transactions:
     > >
     > >   2010-01-01 open
     > >   2010-01-01 pad
     > >
     > >   2013-09-04 balance
     > >   2013-09-05 * ...
     > >   ... september transactions
     > >   2013-09-30 * ...
     > >   2013-10-04 balance
     > >
     > >   ; padding for missing October statement,
     > > where is my statement?
     > >   2013-10-04 pad
     > >   2013-11-04 balance
     > >
     > >   ... november transactions
     > >   2013-11-08 * ...
     > >   2013-11-18 * ...
     > >   ...
     > >   2013-12-04 balance
     > >
     > >   2013-12-08 * ...
     > >   2013-12-11 * ...
     > >   2013-12-17 * ...
     > >   2013-12-22 * ...
     > >   2013-12-29 * ...
     > >   2014-01-02 * ...
     > >   2014-12-04 balance
     > >
     > >   2014-12-06 * ...
     > >
     > > This is the full example.

Improve this bit:

    >   But the detailed explanation cannot be found. There's only one phrase: „Think
    >   of the Equity account as something from the past that you had to give up in
    >   order to obtain the beginning snapshot of the Assets + Liabilities balance.“
    >
    > Great comment. I'll improve this.

 More user comments:

    >   After doing my research, I found about debits and credits, which in Beancount
    >   you represent with positive numbers and negative numbers respectively. I
    >   found that having a name for each group of accounts helps me to think of them
    >   at the same time, e.g. Liabilities+Equity+Income as part of a common thing,
    >   instead of having to research each of it independently.
    >   In the documentation you start speaking about numbers, then about signs, then
    >   about grouping the accounts. Maybe it's better to go top-down and start
    >   saying that there are two types of account (usually +, usually -) and then
    >   divide each group further.
    >
    > I will change that, thanks for the comment.

** Example

  (documentation)
  - Write a worked and detailed example of generating automated transactions in
    the Plugins document.
** Contributor agreement

  * See note at the bottom of: https://github.com/fourier/ztree

      Since ztree is a part of GNU ELPA, it is copyrighted by the Free Software
      Foundation, Inc.. Therefore in order to submit nontrivial changes (with total
      amount of lines > 15), one needs to to grant the right to include your works in
      GNU Emacs to the FSF.

      For this you need to complete this form, and send it to assign@gnu.org. The FSF
      will send you the assignment contract that both you and the FSF will sign.

      For more information one can read here to understand why it is needed.

      As soon as the paperwork is done one can contribute to ztree with bigger pull
      requests. Note what pull requests without paperwork done will not be accepted,
      so please notify the maintainer if everything is in place.


* Name ideas

  - beangrind (new import system)
  - beanroast (new import)a
  - beangreen
  - beanfilter
  - beancocoa
  - beantamp<|MERGE_RESOLUTION|>--- conflicted
+++ resolved
@@ -1367,16 +1367,10 @@
   Please excuse the mess. Of course, I'll clean it up before every release.)
 
 
-<<<<<<< HEAD
   - Idea for one of those constraint plugins: Create a plugin whereby you
     declare some currencies and assert that any units in them are always held at
     cost.
-
-
-  - Remove AttrDict... we can do away with a regular dict:
-=======
   - Add get_price() function to query_env.
->>>>>>> 661bfbea
 
 
   - SQL: "IS" and "IS NOT" is not implemented.
