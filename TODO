--- conflicted
+++ resolved
@@ -1334,7 +1334,6 @@
   Please excuse the mess. Of course, I'll clean it up before every release.)
 
 
-<<<<<<< HEAD
   - Try this, quickly: Create a function that can be used to pull metadata
     fields from Commodity directives, to be used in a GROUP BY statement. That's
     the quick-and-dirty way to get started with portfolio aggregations, and I
@@ -1342,8 +1341,6 @@
 
 
 
-=======
->>>>>>> 6e955fc9
   - An important option exists around the behavior of balance checks: Should
     balance checks bring their balance to the balance amount? In other words,
     should a balance check imply an automatic, on-demand Pad behavior on
