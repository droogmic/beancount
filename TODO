-*- mode: org -*-
beancount: TODO
<<<<<<< HEAD
* C Code Review


  - See if you could not best communicate the error from the lexer to the parser
    via the exception vehicle. If the parser handles things nicely using
    exceptions, this might be the best way!

    If so, remove build_lexer_error; build all errors from the parser.

  - Move the parser.Builder code to grammar.py to be coherent with lexer.py.
    Split up the tests and what-not.


  - We need to correctly chomp until a newline without calling yyerror()
    repeatedly; do this properly. yyerror() should be called only once per
    error.


  - You don't need to incref the builder... remove that. Test it.

  - Add coding support for file version _parser.parse_file(), i.e. can we read a
    file in another encoding from C/Python?

  - Complete test with passing in an invalid encoding of latin1 in the parser; I
    think you need to handle the case of a failing call to BUILD(), and you want
    to something more than checkNull(), you want to abort the parser and trickle
    up and error all the way up to Python. Right now this dumps core.

  - Add a test for passing in different strings.
  - Add tests for strings with an explicitly provided encoding.
=======
* File Cleanup

  - Remove plugins from ops, remove algorithms from core:

      b.ops.auto_accounts -> b.plugins.auto_accounts  (easy)
      b.ops.implicit_prices -> b.plugins.implicit_prices  (easy)
      b.ops.documents -> b.plugins.documents  (not sure if breaks)

      b.core.getters -> b.ops.realization (does it add deps?)
      b.core.realization -> b.ops.realization (does it add deps?)

  - Define a C extension module to implement D().
>>>>>>> 36568d9c


* Explicit Tolerance

  - Make the printer support explicit tolerance syntax. This is crucial for
    round-trip.

* Metadata and Experiment Flags Registry

  - Create a registry of all metadata fields being used in the system, with

    documentation for each, so that it does not end up becoming a mess.

  - Ditto for experiment flags. These should be documented in a single place as
    well. This is all easy.

    Also: Fail if the experiment flag is not a supported one.

  - Document experiments as well, and how to list the available ones
    (bean-doctor should be able to do this from the registry).


* Priorities
** Notes

  - Move out the price fetch to src/python/beanprice module, should be
    independent from LedgerHub and it should just work, remove script.

  - Complete documenting taxes (this is a great time for it)

  - Implement CSV output for bean-query (redstreet)

  - Implement queries on metadata fields (for portfolio analysis aggregations)
  - Implement the dashboard on the example file, take the code out of my
    private code stash and share.

  - Write simple arithmetic expression support

  - Convert example file to use beancount.plugins.ira_contribs plugin.

  - Change name of IRAUSD to 401KUSD or USD401K

  - Complete double-entry introduction document & presentation

  - Fetch missing prices for my ledger file and recompute returns.
  - Returns calculation should spit out missing prices.
    Automate returns calculation.

  - Write a wash sales calculation code that can input from either a Beancount
    input file or a spreadsheet.

  - Limbo accounts: Start a document on handling limbo accounts, summarize all
    info from emails.

  - Complete text-statements to text for bean-report and ELI, complete with
    --date on those reports.

  - Export "net worth over time" project.

  (booking)
  - Change booking to always have lot-date and list trades automatically.
  - Report trades, all bookings should be findable after the fact using a link.
    This can be added without doing full booking.

  (query)
  - Implement implitict GROUP BY and BALANCES ... WHERE syntax
  - Implement output format options (esp. CSV for spreadsheets).

  (documentation)
  - Slide: 4 methods: bean-web, bean-report, bean-query, write script + plugin




** Establish Display Precision

  - Make setting the precision from bean-example easier (provide a method to
    create that format and update without conversion on the DisplayContext
    itself).

  - In the DisplayContext, implement caching of the formatters created to
    increase speed, especially for printing a single entry repeatedly.

  - Implement reserved number of digits.

  - Add docstrings to DisplayContext.

  - Make the query_render routines use a DisplayContext object to compute their alignment.

  - In the EntryPrinter(), figure out the maximum width of accounts and set it up.
  - Add a "target num columns" instead of a "min_width_account" to the
    EntryPrinter and figure out the min_width_account automatically from it,
    depending on whether we've got render_weights on or not. Use hte longest
    possible number of integral digits required from the DisplayContext in
    order to make this tight.

  - Add an option for the DisplayContext to issue a warning if numbers are
    rendered through it that lose some precision.

  - Add "display_precision" input file option whereby the user can set the
    precision to be used by each currency.


** Misc

  - bean-doctor context does not render all digits... it should render all the
    numbers as represented in memory. Don't round those numbers.

  - Add a --auto option to bean-check that automatically inserts a
    beancount.ops.auto_accounts directive and more.

  - beancount.parser.parsedoc_noerrors() has been implemented; now convert all
    the tests to the simplified version.

  - In the parser or in the validation, check that the price currency matches
    that of the cost currency, if both are specified!

       2011-01-25 * "Transfer of Assets, 3467.90 USD"
           * Assets:Investments:RothIRA:Vanguard:VTIVX  250.752 VTIVX {18.35 USD} @ 13.83 CAD
           * Assets:Investments:RothIRA:DodgeCox:DODGX  -30.892 DODGX {148.93 USD} @ 112.26 USD


  - Add a special PYTHONPATH for ledgerhub binaries, to override Beancount to
    its custom version.

  - The 'balances' report should also support a WHERE clause as a nice
    shorthand. I would use that all the time myself if I could.

  - Add a query_env function to output the root type of an account, e.g. 'Assets'.

  - Replace the portfolio script by a bean-query command that will use metadata
    on the commodities (!). This will simplify things a lot and be more
    flexible. These are really just aggregations of a different kind.

  - Create a function to identify whether a Position/Inventory is cash... use
    this to reproduce/replace the 'cash' report. Use the same rule from
    bean-report.


  - Complete converting price fetching script to use meta-data only and remove
    blais.prices. Also convert the example to declare commodities and the price
    fetching script should just work.



  - Fix the closing criterion for empty accounts.

      "I used to have it so that accounts closed before the beginning of the exercise
      (in the reports) would not appear. Accounts closed at the end of the period but
      with some activity within the period would appear (so you can click on them and
      see their journal). Opened accounts with a zero balance would, too. Closed
      before begin + no activity = no show."

        2000-01-10 open Assets:Continuing
        2000-01-10 open Assets:Empty
        2000-01-10 open Assets:Terminated

        2000-01-10 open Equity:Whatever

        2014-03-10 *
          Assets:Continuing       110 USD
          Assets:Terminated       120 USD
          Assets:Empty            130 USD
          Equity:Whatever

        2014-03-30 *
          Assets:Terminated      -120 USD
          Assets:Empty           -130 USD
          Equity:Whatever

        2014-05-15 close Assets:Terminated

        2015-01-10 *
          Assets:Continuing       110 USD
          Equity:Whatever


  - Review all the code that is an effective switch/case on directive types and
    add checks for unknown directives. Make sure Commodity is being handled
    correctly. Grep for isinstance. Add else clause everywhere none was, e.g.
    https://bitbucket.org/blais/beancount/src/0e3be569f32a80411df8396d42d5e5ac3487a68f/src/python/beancount/core/realization.py?at=default#cl-292


  - Make prices required to always be positive, including with @@, and err on
    negative amounts for prices. This will match Ledger semantics and will
    remove one degree of freedom that wasn't necessary.

  - Add the capability to issue warnings when the price database is queried for
    a specific date but the price point is too distant from the requested date.

      "One thing I want to do soon is to issue warnings when the price database is
      looked up and the price point is too far from the requested date, so that the
      user could go fill in the missing prices. I'd probably issue price entries with
      the approximated price (approximated with a distant date) and then feed that
      into another script that would fetch prices for those directives."

  - (easy) Don't render postings in the HTML interface by default. The detail
    can be made available via bean-query now, and users can click on /context
    link in order to get the full transaction detail. Journals should be
    summaries. Add an optional argument to turn it on/off, but it should be off
    by default.

  - (easy) Make b.w.web also 'app.options_map' instead of 'app.options'.

  - (easy) Make _all_ plugins accept a configuration parameter, unconditionally. The
    interface should be this regular.

  - Don't install all the _test.py files, make sure they're not installed, + add
    a lint check that ensures the non-test files are never importing any of othe
    test files.

  (web)
  - Make the web interface not render postings anymore by default.
  - Rename /context to /entry

  - USEFUL. Issue warnings if the price date is too far from the requested
    market value date. This will help with returns, a lot. You should likely do
    this in the price_map object, in the lookup function, maybe, so that all
    modules benefit from the feature. You could ideally provide a date and a
    tolerancen, and somehow issue warnings automatically.

  - Fix FIXME in beancount.projects.returns, from DClemente issues.

  - In balance/aggregate reports, render the balances for parent accounts too.

  - Make bean-web and bean-query use the DisplayContext object in order to
    render all their numbers. Users are noticing, this is annoying.


** Documentation / Ongoing

  - Write out the taxes section, you have all the details, no need to wait

  - Update the example file in order to include support for the commodities.

  - Make a single doc / single about the four tools that can be used to get
    information out of Beancount and make their sections short and link to a
    dedicated doc for each. The four-out structure of this document should be clear.


  - Document vesting as I do it.
  - Start a doc on limbo accounts, including the email thread with mharris & redstreet0.
  - Document options (from the email).


  - Write a note about making releases (and the lack thereof).

  - Write a script to automatically convert and upload the docs for the shell
    functions and what-not into a Google Docs that we can open with a web
    browser. Write a script to spit it out in a nice format and upload.

  - Document the @@ and {{}} syntaxes (see Matthew Harris email), especially as
    they replace to price.

  - As an aside, I see that the grammar supports @@ and {{}} syntaxes, but they
    don't appear to be documented in the language manual.

      Oh I hadn't noticed... I will document those, thank you for reporting this
      oversight.

  - In the comparison doc: describe how Beancount has asset types

  - Comparison w/ Ledger doc: "balance sheet and closing of year"

  - A nice new Health Care section is nearly complete... complete it with DEDUC
    and COPAY legs explanation. Write an accompanying plugin to insert the
    deductible tracking and what-not.

  - Write document on converting between implementations

  - Complete "How Inventories Work?"
  - Complete intro document on double-entry bookkeepingk."
  - Complete Design Doc

  - Change documentation script to try to download to ODT format and then batch
    format to ebook

  - You should have a dedicated section of your document that explains how market
    values are reported, that is, via the unrealized gains plugin. Also provide a
    market() function, to value holdings.

  - Finally bake a PDF of all GDocs documentation and add a link to it. Should
    be mobile-friendly.




  - Add README for example files
  - Implement example for documents
  - Implement example for import
  - Implement example for dashboard
  - Implement example for prices

  - Merge "Getting Started with Beancount" & "Tutorial & Example" into a single
    document. See comments from:
    https://docs.google.com/document/d/1w5wWVFuPe6H2Aeex8iqCL8YfAO6xNZgzmrnRNlvxJec/

  - Merge "A Comparison of Beancount, Ledger & HLedger" & "Beancount History &
    Credits" documents into one. See comments from:
    https://docs.google.com/document/d/1w5wWVFuPe6H2Aeex8iqCL8YfAO6xNZgzmrnRNlvxJec/

  - Move the "spreadsheet / mint / quicken / quickbooks / gnucash / sql"
    comparison bit out of the "Motivation" document into the "Comparison" document.
    See comments from:
    https://docs.google.com/document/d/1w5wWVFuPe6H2Aeex8iqCL8YfAO6xNZgzmrnRNlvxJec/

  - Make the four extraction methods clear, create a "part" for the four docs.




** Streamline Commands

  - I plan to remove bean-example and move that into a bean-doctor subcommand.

  - bean-sql is a bit of an experiment, I'm not sure we need it, but I want to
    keep the functionality.

  - Maybe bean-bake could be folded into bean-web.



* Commodities

  - Because of the way we currently deal with stock splits, allow a list of
    commodity names on the commodity directive, so you can do this:

      1998-01-01 commodity CRA,CRA1
        name: "Celera Corporation"
        asset-class: "Stock"
        ticker: "CRA"
        quote: USD



* Query Language
http://furius.ca/beancount/doc/proposal-query

  - Render to CSV as soon as possible, this makes it possible to export.

  - Add dot-syntax to be able to run inequalities against the balance, e.g.
    balance.number < 1000 USD, or parse amounts, units(balance) < 1000 USD.
    Some users have inferred that this would work, so it's probably intuitive
    to others too.

  - Create tests for all the realistic test cases
    Use cases:

     # FIXME: About balance reports, what is the recommended way to remove empty
     # balances? e.g. on a balance sheet when using the CLEAR option.

     # holdings --by currency:
     #   SELECT currency, sum(change)
     #   GROUP BY currency

     # holdings --by account
     #   SELECT account, sum(change)
     #   GROUP BY account

     # networth,equity:
     #   SELECT convert(sum(change), 'USD')
     #   SELECT convert(sum(change), 'CAD')

     # prices:
     #   SELECT date, currency, cost
     #   WHERE type = 'Price'

     # all_prices:
     #   PRINT
     #   WHERE type = 'Price'

     # check,validate:
     #   CHECK

     # errors:
     #   ERRORS

     # current_events,latest_events:
     #   SELECT date, location, narration
     #   WHERE type = 'Event'

     # events:
     #   SELECT location, narration
     #   WHERE type = 'Event'

     # activity,updated:
     #   SELECT account, LATEST(date)

     # stats-types:
     #   SELECT DISTINCT COUNT(type)
     #   SELECT COUNT(DISTINCT type) -- unsure

     # stats-directives:
     #   SELECT COUNT(id)

     # stats-entries:
     #   SELECT COUNT(id) WHERE type = 'Transaction'

     # stats-postings:
     #   SELECT COUNT(*)

     # SELECT
     #   root_account, AVG(balance)
     # FROM (
     #   SELECT
     #     MAXDEPTH(account, 2) as root_account
     #     MONTH(date) as month,
     #     SUM(change) as balance
     #   WHERE date > 2014-01-01
     #   GROUP BY root_account, month
     # )
     # GROUP BY root_account


     # Look at 401k
     # select account, sum(units(change)) where account ~ '2014.*401k' group by 1 order by 1;


     # FIXME: from mailing-list:
     # SELECT account, payee, sum(change)
     # WHERE account ~ "Payable" OR account ~ "Receivable" GROUP BY 1, 2;


     # FIXME: To render holdings at "average cost", e.g. when aggregating by account,
     # you could provide an "AVERAGE(Inventory)" function that merges an inventory's
     # lots in the same way that the holdings merge right now. THIS is how to replace
     # and remove all holdings support.



  - Use the display_context in the BQL rendering routines instead of using the
    display precision mode in the displayed numbers only.


  - This should fail (it doesn't):

       SELECT DISTINCT account  GROUP BY account, account_sortkey(account) ORDER BY 2;

    I think you need to apply the ORDER-BY separately, and be able to ORDER-BY
    aggregate values.


  - The OPEN ON and CLOSE ON syntaxes get on my nerves. I need something
    simpler, maybe even something simpler for "just this year". Maybe an
    auto-open at the first transaction that occurs after filtering, something
    like this:

       FROM  year = 2014  CLAMPED

    where CLAMPED means (open + close + clear) operations.


  - Add tests for all environment functions

  - Optional: Support a 'batch mode' format to process multiple statements at
    once, reading the input files only once (needs support for redirection of
    output to files).

  - Write a documentation for the query language.


  - In docs: explain four ways to "get data out": bean-web, bean-report,
    bean-query, write script.


  - Create a setvar for style (boxed, spaced, etc.)


  - Rename 'change' column to 'position', and support dotted attribute name
    syntax. It should map onto the Python syntax one-to-one.


  - Compute the special 'balance' row and produce journals with it.


  - Cache .format methods in renderers, they may be caching the formatting
    themselves. Time the difference, see if it matters, look at CPython
    implementation to find out.

  - The current number formatting code truncates numbers longer than the mode
    and should be rounding it. Make it round.

  - Another problem is that although the mode of the precision could be
    selected to be 2, if other currencies have a higher maximum, numbers with
    greater precision than that will render to more digits. This is not nice.

  - The insertion of unrealized value in this test query is the reason we have
    14 digits of precision; this is not right, the unrealized entries should be
    generated with less precision, should be quantized to the mode of the
    precisions in the input file itself:

       select account, sum(units(change)) from close on 2015-01-01   where account ~ 'ameritra'   group by 1 order by 1;


    Time to write test for this, for the mode rounding.


  - Convert the amount renderer to use the display-context.


  - Render with custom routine, not beancount.reports.table

    * Find a way to pipe into treeify
    * Deal with rendering on multiple lines, e.g., for inventories with multiple positions


  - Implement set variables for format and verbosity and display precision and what-not



  - Support matching on other than Transactions instances.

  - You could apply an early limit only if sorting is not requested, stopping
    after the limit number of rows.

  - Implement and support the ResultSetEnvironment for nested select quereis.
    (Actually allow evaluating the SQL against generic rows of datasets.)

  - New columns and functions:
    * Add date() function to create dates from a dateutil string
    * Support simple mathematical operations, +, - , /.
    * Implement set operations, "in" for sets
    * Implement globbing matches




  - Flatten should parse closer to distinct keyword, as in SELECT FLATTEN ...

  - Maybe add format keyword followed by the desired format instead of a set var
    (or add both)

  - Redirecting output should be done with > at the end of a statement

  - "types ..." : print the inferred types of a statement, the targets, or maybe
    that's just part of EXPLAIN? DESCRIBE? Describe prints all the columns and
    functions in each environments? Or is it HELP?

  - BALANCES should use and translate operating currencies to their own column,
    and it should just work automatically. It should pull the list of operating
    currencies and generate an appropriate list of SELECT targets.

  - Create an "AROUND(date, [numdays])" function that matches dates some number
    of days before or after. We should be able to use this to view transactions
    occurring near another transaction.

  - This causes an ugly error message:
    beancount> print from has_account ~ 'Rent';

  - That's weird, why didn't those get merged together, investigate:

     beancount> select cost_currency, sum(cost(change)) where account ~
     'assets.*inv' group by 1 ;
     ,-----+-----------------------------------.
     +-----+-----------------------------------+
     | CAD | XXXXX.XXXXXXX0000000000000000 CAD |
     |     | XXXXX.XXXXXXX0000000000000000 CAD |
     | USD |                                   |
     `-----+-----------------------------------'

    This is probably due to lot-dates not being rendered.

  - You need to support "COUNT(*)", it's too common. r.Count(r.Wildcard()).

  - The shell should have a method for rendering the context before and after a
    particular transcation, and that transaction as well, in the middle. This
    should replace the "bean-doctor context" command.

  - As a special feature, add an option to support automatic aggregations,
    either implicitly with a set-var, or with the inclusion and support of
    "GROUP BY *", or maybe "GROUP BY NATURAL" which is less misleading than
    "GROUP BY *". Or perhaps just "GROUP" with the "BY ..." bit being optional.
    I like that.

    Although MySQL treats it differently: "If you use a group function in a
    statement containing no GROUP BY clause, it is equivalent to grouping on all
    rows. For more information, see Section 12.17.3, “MySQL Handling of GROUP
    BY”."



  - For the precision, create some sort of context object that will provide
    the precision to render any number by, indexed by commodity. This should be
    accumulated during rendering and then used for rendering.

  - Provide an option to split apart the commodity and the cost commodity
    into their own columns. This generic object should be working for text, and
    then could be simply reused by the CSV routines.

  - Add EXPLODE keyword to parser in order to allow the breaking out of the
    various columns of an Inventory or Position. This design is a good balance of
    being explicit and succint at the same time. The term 'explode' explains well
    what is meant to happen.

       SELECT account, EXPLODE sum(change) ...

    will result in columns:

        account, change_number, change_currency, change_cost_number, change_cost_currency, change_lot_date, change_lot_label



  - Idea: support entry.<field> in the targets and where clauses. This would
    remove the need to have duplicated columns, would make the language simpler
    and more intuitive.


  - Idea: Another output data format for the reports/query language could be
    parseable Python format.



  - (query syntax) It *would* make sense to use full SQL for this, even if the
    aggregation method is an inventory.

      targets: units, cost, market, lots
      data-source: balances, journal, holdings
      restricts: ... all the conditions that match transactions, with = ...
      aggregations: by currency, by day, by month, by account (regexp), etc.
      other: filter display, pivot table (for by-month reports), max depth

    You would render these as a table.

  - Implement a "reload" command to avoid having to leave the shell after the
    file changes. Maybe we should even have an "autoreload" feature that just
    kicks in before a query, like the web interface.


  - Move bean-example to being just a doctor subcommand; we really don't need to
    make that a first-class thing.

  - Support constants for flags, e.g. flags.conversion is equivalent to 'C'.
    Add those to our existing unit tests.

  - Create test cases for all query_env, including evaluation. The list of tests
    is currently not exhaustive.


  - Operating currencies getting pulled out are necessary... maybe do this in
    the translation?

  - Support COUNT(), and COUNT(*), for this question on the ledger-cli list:
    https://groups.google.com/d/msg/ledger-cli/4d9ZYVLnCGQ/ZyAqwZE-TBoJ
    Try to reproduce this specific use case.


** V2

  - I think we can do prety well like this:

      SELECT ... FROM transactions|postings|balance|...
      WHERE ANY(...)
            ALL(...)

    I'm not sure where OPEN CLOSE and CLEAR all fit though.


* Standalone Tools

  - Build an 'statement' tool that will render a treeified balance sheet in two
    columns! Limit it to use the beginning of a line, and hard-code to use the
    five known categories (optionally changeable). It's okay if the tool is a
    bit more limited than treeify. It should optionally do the treeification.
    It should also optionally sort the account names (or not).

    * Add a --title option to render at the top.

    (A two-column tool to convert one column into two columns (for text mode
    balance sheet and income statement). The equivalent UNIX tool does not
    exist. Select columns by regexp on prefix.

  - Build a simple 'colrneg' tool that just highlights numbers as green or red
    depending on if positive or negative.

  - 'csv-pivot': build this: a script that can accept a CSV file and render a
    CSV pivot table from it. The reason we need support is in order to carry out
    operations on columns of inventories. Maybe we should impleemnted some sort
    of swiss-knife tool that is able to parse inventories from columns and
    perform various operations on them, aggregations, etc. using Beancount's
    Inventory() class. This could be a powerful tool! Make it possible to parse
    and create Inventory objects from cells.

  - Perhaps should build a version of treeify for internal usage that works on
    HTML columns, off of HTML text. Or BETTER: just a stateful tool that can
    transform an account's name to indent it properly every time you feed it the
    full account name! This could be used by the routine that want to render
    columns as tree. Maybe 'treeify' should use that as well. That would make a
    lot of sense.


* Deal with Rounding
http://furius.ca/beancount/doc/propostal-rounding

  - Check Vanguard rounding... do they maintain a higher precision internally?

  - Implement experimental precision check suggested by Nathan Grigg
  - Implement Equity:Rounding accumulation suggested by Nathan Grigg

  - Remove b.c.amount.DISPLAY_QUANTIZE if possible.

  - Make (SMALL_EPSILON) balance tolerance user-configurable before release.

  - Infer precision from numbers like this:

      >>> d = Decimal('1.2300')
      >>> getcontext().power(10, -(len(str(d).split('.')[-1])+1)) * 5
      Decimal('0.00005')

  - Maybe provide a way to make thhis tolerance settable by commodity.
    (See thread w/ Nathan on the mailing-list)

  - Doc: https://groups.google.com/d/msg/ledger-cli/m-TgILbfrwA/YjkmOM3LHXIJ

  Alright, so here's what I propose:

  - I could add an option for the user to insert the name of a rounding account.
  - This option would be empty by default, and the current behaviour would not
    change.
  - However, if you set an account for it, all transactions with an inexact
    balance will receive the balance amount (and perhaps have a new leg inserted
    on them automatically).

  Would that be a reasonable compromise? With no account, you get 0.005 looseness
  (or whatever this becomes if inference is implemented). With an account, you get
  precise balances throughout, but no manual input is required.

  - Complete and merge sampled_quantization


* Inventory Booking Proposal
http://furius.ca/beancount/doc/proposal-inventory

  - Make a temporary hack to disable strict checks on a per-account basis. This
    will keep us going against average cost until the full inventory proposal
    is implemented.


      "The inventory booking proposal for average booking won't be implemented in
      the next few weeks... I'm tempted to think that maybe I should provide a way
      to disable the strict balance checks in the interim. This way we could enter
      the transactions without matching lots strictly... at least all the data
      would be present and the balance checks would work.  Would people think it's
      a good idea?  I would do this by extending the default value for the type of
      booking is intended to take place (as in the inventory proposal) and add a
      new value for it, i.e,. in addition to STRICT, FIFO, LIFO, AVERAGE,
      AVERAGE_ONLY, I would add NONE. I would use the proposed syntax extension for
      the Open directive, e.g.

      2014-08-84 open Assets:US:Vanguard:VIIPX    VIIPX    "NONE"

      This also means that you could setup all your accounts to remove all inventory
      booking, which results in a booking method similar to Ledger (no checks and no
      errors), by setting the default value for it, like this:

        option "booking_method" "NONE"

      This could appeal to those who would like less checks, like Ledger, or who are
      converting their Ledger ledgers to Beancount.

      Down the road, the inventory booking would use that and implement all methods,
      but for now, only the balance check would consult that value and disable the
      check if the default booking method is "NONE". I think I could easily hack that
      in in a few hours."



  - Implement the proposal


  - (design) New inventory booking:
    1. for each posting, classify by currency
    2. for each posting at cost, classify whether position augmentation or reduction
    3. For position reductions, match against inventory
    4. Within currency groups, process interpolation, including those in
       position augmentations

    It should be possible to do something like this for cost basis adjustments:
       Assets:Account         -10 MSFT {34 USD}
       Assets:Account          10 MSFT {USD}
       Income:PnL             400 USD

    (See doc on Smarter Elision for a better version of this)



  - Separate inventory booking to be implemented in a plugin. It should do
    three things:

    * Find matching lots and raise errors when not found

    * replace all partially specified lots to their fully specified versions
      (they matched lots). For augmenting lots, this means insert the date. For
      lot reductions, it means, find the matching lot and use that instead of
      the partially specified one.

    * Insert links on matching lots, so that trades can be identified a
      posteriori.

    This means, move beancount.ops.validation.validate_inventory_booking() to
    its own file and make it do the three steps above.



  (avg cost idea)

  - Docs for inventory booking: Add {* 634.23 USD} idea for average cost
    booking: there should be an optional amount, and the star just means "before
    and after". Add this to B docs.

  - PROBLEM: You need be able to provide the cost with both and addition and a
    reduction, e.g.
       -2 GOOG {* 650 USD} ;; Should be possible even if current avg cost if 600 USD
        2 GOOG {* 650 USD} ;; Means "add at this cost and then convert to avg
    cost"

    This is nice! The "*" now always means "after applying this operation,
    convert to avg cost.".



  - You should add tests to ensure that an Inventory() can never have positions
    created with a cost of the same cost_currency as the currency. This should
    be enforced in the Position object itself.

  - After it's done, merge back branch 'sanscost', and we should be able to
    make this work using the total cost value on the lots.



  - Implement a report of Trades booked in the list of filtered transactions!
    Trades should be automatically identified by the booking process, with
    its own namespace of links. Then allow producing suitable reports for trades.

  - (reports) Bring back the trades report into the mainline version, using
    inventory reductions.

  - (reports) We really do need to report on position reduction as TRADES. This
    is an important report to generate! This should be done separately from the
    improved inventory booking method.

    This report needs to include the long-term vs. short-term nature of those
    trades! The right way to do this is to run a separate plug-in that will
    add appropriate #long-term and #short-term tags or meta-data to those
    transactions, based on their booking dates..



  - Add the acquisition date to each lot, so that short/long-term can be
    calculated for the lot. The goal is to enable the automatic calculation and
    reporting of long vs. short capital gains.


* Removing Holdings

  - I think there's a way to simplify holdings: you can probably remove the
    "Holding" type and replace that with a Posting, which really, is much like a
    Holding, it has an account and a position, and a price.... That would
    normalize Holding quite a bit, even if it means we end up adding a few
    unused slots to Posting. I'm happy to do that! Simplify simplify simplify...
    always.

  - Along with the new inventory, you can make Holding -> Position. This makes
    a lot of sense actually. Do do this!

  (work on holdings)
  - Support output format "beancount" for holdings, use a single file instead of
    a holdings I/O file (merge holdings.csv + prices.beancount -> holdings.beancount)
    This would be much nicer.

  - Check holdings I/O by saving and reloading a list of holdings created from
    a set of entries (with sales, just to make sure).

  - In add_unrealized_gains(), convert to use our holdings aggregator.

  - Build a new category to portfolio to identify accountings holding
    "Uninvested Cash", which should be cash available to invest now.


* Sign Normalization

    - Allow sign normalization:

    * Add an option to the parser to allow signs to be entered with the "all
      positive" convention, and actually invert the signs right at the output
      of the parser.  Balance errors should be enhanced to emphasize which of
      the postings should be increased or decreased, based on the sign of the
      balance error and the type of each account.

    * For display, in the shell, provide a SIGN(account) function that allows
      the user to multiply the inventory by, or a NORM(inventory, account)
      function that would do that itself on the inventory.

    This whole thing should be a minor version. This would be a valuable feature
    IMO, allowing users to choose their favorite convention would be a plus.

  - Do support rendering options to invert the amounts of the minus accounts.
    This is an important feature.


* Transfer Accounts

  - Transfer accounts should be a priority. You need to be able to support a
    single transaction that gets amortized over time.



* Trading Accounts & Conversions

  - Write a document to explain how conversion entries work.

  - Idea for a plugin: Create a new plugin that automatically inserts legs for
    the "Trading Accounts" methods described here:
    http://wiki.gnucash.org/wiki/Trading_Accounts
    http://www.mscs.dal.ca/~selinger/accounting/tutorial.html
    http://www.mscs.dal.ca/~selinger/accounting/gnucash.html
    This should be implementable via a plugin.
    The resulting Conversions entry should be empty...

  - Make conversions report sum up to zero by adding a similar conversions
    entry as for the balance sheet.


* Performance

  - (validation/performance) Optimize the performance of validations and bring
    all the HARDCORE_VALIDATIONS in by default.

  - Maybe the builder should have a 'filename' state that only gets changed here
    and there instead of getting that fileloc argument passed in every time on
    every rule. Maybe we just always get the fileloc from the parser.c as in
    NUMBER. I think it might make the parser more efficient too... try it out,
    do timings, see how much it improves parsing performance.

  - See if you replace BUILD()'s PyObject_CallMethod to this how much faster it
    gets: "Note that if you only pass PyObject * args, PyObject_CallMethodObjArgs() is a
    faster alternative."
    https://docs.python.org/3/c-api/object.html


  - (performance) Profile the web pages, if account_link() is high, provide an
    explicit cache for each unique view. (We had to remove this when we
    simplified the function using build_url for adding tests.)

  - (performance) Implement the stable hashing function in C and reinstall the
    validate_hash test.

  - (performance) Implement inventories in C and reinstall the
    validate_check_balances test.

  - (performance) Don't pass in the FILE_LINE_ARGS on function calls, these
    should be part of the context of the parser, should be gettable only on
    demand.

  - Can I use Py_RETURN_NONE in order to incref and assign, in the lexer,
    instead of doing it in two steps?

  - Optimize the main update() routine that is called in display_context.





* Dashboard

  - Create new project doc: Computing portfolio returns using Beancount

  - Bring in all the generic functions from experiments/returns/returns.py into
    core beancount. Bring in returns as a plugin.

  (portfolio)
  - Move portfolio code our of experiments

  - Move 'portfolio' and other experiments to be its own library, under the
    main source tree, validated and all.

  - In holdings: create the concept of a "composition" which can be associated
    to any holding, based on the (account, currency, cost-currency), and which
    is a vector of proportions to be normalized and associated to the holding.
    You should then be able to compute the sum total of all compositions. This
    should be a generalized concept, with the following applications:

    * Liquidity (how easy is it to get money out of this account?)
    * Taxability (pre-tax, roth, after-tax, usually 0 or 100%)
    * Sector, industry exposures
    * Currency exposure
    * ...



* Plugins

  - Create a plugin that allows you to replace the date with some of the
    metadata fields, e.g. to create alternative date histories.

      "Note that if you _really_ badly wanted alternative history, you could you could
      easily enter alternative dates as metadata (Beancount will recognize and parse
      a datetime.date type as a value for metadata) and you coudl write _very_ simple
      plugin that converts all the transactions to use the alternative date where
      present in the metadata (or otherwise leave the date as is). You could even
      define yourself multiple different sets of alternative dates by using different
      metadata fields... you can go crazy if you like and create multiple versions of
      history that way. But that would be segregated to a plugin so I'm comfortable
      with it, do whatever you like in plugins, they're perfect for experimentation."

  - Create a verification plugin that verifies that the balance of an account
    does not go under some negative threshold below/above zero. This way you
    could check that account balances are of the expected size. (The plugin
    should accept transient negative balances within the day though, as those
    are order-dependent.)

  - Create a verification plugin that checks that there is a single currency in
    use per account. Check Open directives, also check actual usage.

  - Create a verification plugin that checks that all uses commodities have a
    corresponding commodity declaration. For those who like it airtight.

  - Put all verification plugins, including nounused and noduplicates under
    beancount.plugins.constraints.*.


  - Would it make sense for every plugin to provide a validation function? We
    could then move all the validation routines in their plugin file. I very
    much like this idea: it creates more isolation for routines and less
    dependencies. Open/Close, Balance checks, do seem to be able to fit in this
    category. Those functions should return only a single list of errors, no
    entries, and the calling function should perform a simple hash check to
    ensure that the mutable portion of the entries hasn't been modified by the
    user-provided validation functions.
    'beancount.ops.documents' could benefit from this split.

  - Idea for an additional check: a plugin that computes the weight using the "@
    price" value on a posting held-at-cost, checked against the rest of postings
    minus income (gains) accounts.

  - Idea: a plugin that autopads all initial balance assertions! Do it for
    demos, will be very useful for making demos easier, not having to be so
    strict.

  - Deal with wash sales... complete doc, call MSSB to figure out if/how they
    adjust the cost basis of a future stock vesting event.

  - Idea: Write two plugins...

    * One that check that all the postings with a particular flag on them
      balance to zero.

    * One that forks out all postings with a particular flag to a separate
      transaction.

    This is from an email thread with redstreet0 in Jan 2015:

    I said: "

       - Define yourself a special account under a common base, e.g. Equity:Extra:*
         for all those special accounts.
       - Write a plugin that will ensure that for all transactions that include at
         least one posting on an Equity:Extra account, the sum of all the weights of
         these postings is zero.
       - If you want to automatically fill in missing postings these accounts, you can
         also do that from a plugin.
       - Your plugin should be configurable with the root account you want to make
         special in that way, in this case "Equity:Extra". See other plugins for how
         to pass in a configuration.
       - You can optionally filter out all those Equity:Extra:* postings in the
         reports using the FROM syntax. Otherwise the detail of the Equity:Extra
         accounts in the balance sheet will be pretty harmless anyhow, but you could
         remove it.

       Note that instead of identifying these special postings using a known root
       account, you could instead trigger that capability by using posting flags.

       (Also, note that if all you care about is the balanced virtual accounts, that's
       entirely equivalent to a second transaction on the same date. I could be
       convinced to add that in, a special state for a subset of postings, as a
       "shadow transaction" whereby the parser splits the single transaction into two
       separate ones, perhaps adding a tag to the shadow one so that you can filter
       them out at will. That could be implemented as a plugin, BTW, separating
       postings that have a particular flag on them.)

    ". This could be used to simulate balanced virtual postings.

  - Generalize the scope of Document directives so that they don't just point to
    filenames, but can hold references to arbitrary document ids.
    * Rename the field from 'filename' to 'document'
    * Make the verification of that field against a filename option, enabled by
      a plugin.
    * Notify bw3443 about this.


* Basic Directives as Plugins

  I recently teased out that many of the basic functions can be implemented as
  individual stages of transformations on the list of directives. This started
  out as a way to add plugins by adding a custom transformation stage, but now
  I see that if I can make the parser able to consume generic syntax that might
  allow extensions, and to allow these plugins to specify new directive types
  for extensions, I might be able to shove a *lot* of the existing
  functionality into nice isolated plugin modules. Even functionality as basic
  as Balance checks.  I'm not going to to do this in the first release, but I
  want to set the stage for it.


* Fix Unrealized Gains

  - IMPORTANT: Unrealized gains for opened periods should show only gains since
    the openings. In other words, unrealized gains should be realized
    marked-to-market at the time of open.

  - Unrealized gain when rendering for closed years does not appear.
    Perhaps we should insert the unrealized gains during close operation.

    Idea: close realized gains along with close(), so that they don't show up for
    the latest year.

  - Unrealized gains should be modified so that they replace the book value of
    the positions that they adjust, and can be applied at multiple dates. Then,
    the realization should automatically occur both at the beginning and end of
    reporting periods.



* Inter-Account Booking
http://furius.ca/beancount/doc/proposal-inter

  - Idea: option to search a lot from any account, not just the current account,
    and cause an automatic lot transfer. Must match shares in the current
    account, but the lot with the corresponding cost could come from any
    account.

  - Create new proposal doc: Inter account transfer


* Better Errors & Errors as Directives

  - Enhance error reporting! Make all errors possibly hold on to a list of
    entries, not just one. Many, many errors will benefit from this.



  - The creation of exceptions should be made easier: each error class should
    inherit from a base class that is able to accept an optional list of
    entries, that would automatically render the fileloc of each of those
    entries, and that would use the fileloc of the first entry in order to
    render the location of the error. If no entries are specified, an OPTIONAL
    fileloc= parameter should be provided to specify where the error occurs.
    This will make creating errors a lot easier and nicer.

    As part of this, we should also somehow produce a list of all possible
    errors with a lavish description.



  - (architecture) Seriously consider merging entries and errors; errors are
    just a special type of entry, and they have dates, and they get rendered in
    journals. This could make a lot of sense.

  - Interesting idea: Maybe instead of returning errors, "errors" could simply
    become "Error" directives and be inserted into the flow, and picked up by
    the various rendering routines in different ways?!?  I love this. One less
    thing to return. Hmmm ponder it seriously.


  - Refine 'source' attribute on all directives: For .source, instead of '<...>'
    for the filename, we should use a scheme:..., like file://..., and
    plugin:beancount.... . This makes a lot more sense. The lineno still needs
    to be separate, we need that for sorting and prefer not to have it part of
    the string.


* Pertaining to Old Reports


* Include Directive

  - Support an include directive that is a URL, in order to fetch lists of
    prices updated remotely, or via crontab. This way the dashboard does not
    have to include code that fetches prices.


* Payees & Subaccounts

  - Idea: Allow sub-account names to include a special character, e.g., '#',
    (only one) that would indicate to the reporting facilities that, by default,
    the aggregation should be reported to the parent account. A "detail" or
    "verbose" switch could be used to trigger the detailing of subaccounts. For
    example,

       Expenses:Health:Medical:#Claims
       Expenses:Health:Medical:#PatientSavings
       Expenses:Health:Medical:#ClaimsPayments

    would be reported as

      Expenses:Health:Medical

    by default, but with the detailed switch, would be reported as

       Expenses:Health:Medical:Claims
       Expenses:Health:Medical:PatientSavings
       Expenses:Health:Medical:ClaimsPayments

    This could be used for various subaccounts actually. It's a nice way to
    guide reporting that does not complexify the semantics.


  - Idea: in the query language, provide a special Account:Payee field, in
    order to play with the notion of payee-as-subacccount often discussed.

    could also provide a clean_payee() function, that would attempt to clean
    the ugly payee names!



* Project: Auto-transfer Inference

  - IDEA: Using inference and a reasonable buffer amount, can I automatically
    figure out how much extra cash from checking can safely be transferred out
    for investing? i.e. sum up upcoming expenses (rent + cc) and expected
    salary payments, and calculate it automatically. Not obvious, but why not?



* Project: List Unverified Postings

  - Idea! Allow the selection or reporting of all the postings since their
    balance check in each account. These postings can be called "unverified"
    and it should be possible to report just those. Maybe we can restrict
    further to the list of those without a '*' flag, or maybe just those with a
    '!' flag. "Show me all that's unverified right now."


* Invariants

  - options['commodities'] is currently where the list of all commodities seen
    from the parser lives. The beancount.core.getters.get_commodities_map()
    routine uses this to automatically generate a full list of directives. An
    alternative would be to implement a plugin that enforces the generate of
    these post-parsing so that they are always guaranteed to live within the
    flow of entries. This would allow us to keep all the data in that list of
    entries and to avoid depending on the options to store that output.

    This should probably be combined with a similar step that similarly
    enforces all unopened accounts to have an Open directive as well.


* Pending Removals

  - Remove the exp-legacy-fixed-tolerances experiment flag.


* Current / Misc / To Be Classified

  (This is a grab bag of ideas. When I have a new idea coming to me, I don't
  have time to think about where to put it, I just come here and jot it down.
  Every couple of months I clean this mess up and put it in the sections below.
  Please excuse the mess. Of course, I'll clean it up before every release.)


  - Try removing the 'tags' attribute of transactions by moving it to metadata
    fields and making sure tools are available to perform the same aggregations
    using bean-query and views using bean-web.



  - bean-doctor context should accept a LINK, not just a line number from
    context.



  - Rename test_util.TestCase.assertLines() to assertEqualNoWS().



  - This query works:

      bean-query $L ' balances from flag = "!" '

    But this query fails:

      bean-query $L " balances from flag = '\!' "

    The second one needs to have the flag escaped because of bash shell
    expansion, but the problem is that the escaped backslash appears in the
    output. This is normal bash behavior, but the problem is that the user
    receives no notification of failure in this case. Beancount should detect
    that the string compared to a flag is not a single-character string and
    issue an appropriate error message for it.



  - Make the web application use the regexps defined in common in its paths
    instead of inline ad-hoc approximations. There was never any need to do
    that.


  - Test out removing the circular reference in Posting. This would make writing
    scripts a lot easier and I bet we should be able to make do with per-account
    lists of (Posting, Transaction). Create a tuple type for it, to make this
    explicit. I bet it wouldn't be very much work to make the conversion; try it.


  - A simple code cleanup: Since filtering Transactions out of a list of entries
    is so incredibly common, provide a simple helper in b.c.data to do this.
    filter_transactions() for example, and change all the code everywhere to use
    it.



  - Add a simple overview 'stats' report with output like this:

      Files these postings came from:
        ...

      Unique payees:            2681
      Unique accounts:           151

      Number of postings:       9026 (4.8 per day)
      Uncleared postings:        126

      Days since last post:     -206
      Posts in last 7 days:       30
      Posts in last 30 days:      52
      Posts seen this month:       8



  - Make booking the cost on the same currency as the instrument impossible:

       <account>      1212.023 USD {100.00 USD}

    Ditto w/ the price. This should only be done after allowing zero cost.



  - Compute pre-tax and post-tax net worth reports, based on a "tax" account
    metadata field and some reasonable assumptions.



  - Implement an optional feature that disables the merging of inventory lots
    for all lots except lots without cost. I believe that this won't make any
    difference to the complexity of selecting reducing lots but I want to test
    it out on my real file before committing to the idea. Removing merging of
    lots-at-cost would make the merging logic simpler and easier to understand.

    But what about something like this? Do we want multiple lots here?

       2005-12-29 * "Dividend on NB550"
         Assets:CA:RRSP:NB550            1.340 NB550 {18.2348 CAD}
         Assets:CA:RRSP:NB550           28.646 NB550 {18.2348 CAD}
         Income:CA:RRSP:Dividends




  - WILL report. Create a new type of report that produces a readable document
    with the entire list of accounts and descriptions and account numbers pulled
    from metadata. This document should be attacheable to a will, to describe
    all the accounts, institutions' phone numbers, account numbers, in a way
    that makes it possible for someone executing a will to easily understand
    that full nature of the assets and how to reach the relevant institutions to
    liquidate the assets.


  - Consider allowing a cost basis of zero. (See "Modelling stock options with
    Ledger" thread on ledger-cli).



  - Move the check for zero units ("Amount is zero" from the parser) to a
    plugin, and make this selectively removable.





  - Write the multi-year report and share on the list at
    https://groups.google.com/d/msg/ledger-cli/XNIK853ExNc/CWxSPa-5INMJ

  - Write a utility script that merges multiple reports with a leftmost column
    of account names into a single report with multiple columns.

       SELECT account, bal1, bal2 FROM
         (SELECT account, sum(cost(position)) as bal1
          FROM CLOSE ON 2014-01-01 CLEAR)
         JOIN
         (SELECT account, sum(cost(position)) as bal2
          FROM CLOSE ON 2015-01-01 CLEAR)
         ON account;


  - It would be useful to create a directive that checks that the balance
    of an account in a time interval is lesser or greater than some specific
    amount, e.g.

       Expenses:US:TY2014:SocSec      <= 7254 USD  ;; 6.2% of 117,000 USD
       Expenses:US:TY2015:SocSec      <= 7347 USD  ;; 6.2% of 118,500 USD


  - Implement a check that the sign of a @@ price is always the same as the
    number of units themselves.

  - Make it possible to assert the total cost basis of a particular commodity
    within an account (see Eric Weigle discussion on ledger-cli list).

  - When you will add cost basis to the balance assertions, make the padding
    directive also able to fill in with some cost basis. This would be useful
    for mharris (see discussion on Language Syntax document).

  - Implement a total balance assertion using the following syntax:

      YYYY-MM-DD balance
         account    amount
         account    amount
         account    amount
         account    amount

    The distinction is that it's on multiple lines. Maybe call it balance*.


  - Build library functions to dedent, parse and create single entries, and
    automatically reach up the stack frame into vars to replace. These should be
    used in the example generation scripts and should be as convenient as
    possible for a user to generate new data, because I get a feeling that
    we're going to do this a lot more in the future.



  - Create a plugin that automatically inserts a zero balance check right before
    a Close directive, for all currencies that appeared in that account.



  - Issue warnings when fetching prices with dates that are too far from the
    requested dates. We need to find a way to issue a global tolerance for this,
    that indicates to the user to fill in missing prices that are required to
    carry out particular reporting tasks.





  - Amount and Inventory and other basic classes: You could eventually support
    an implementation of __format__ which attempts to make sense of the
    different components, e.g., apply the format specifier to the number
    excluding the space required to render the currency.




  (query)
  - Journal rendering: add terminal colors (easy).




  - In bean-sql, render out the tags to their own table and create a 1:N join
    table for them. Also, flatten out lots and refer to unique lots so that
    trades can be easily identified by looking at all entries that relate to a
    particular lot.






  - (web) In the web interface, it would be nice to have a fancy overlay here,
    that automatically appears after parsing if there are errors and that
    automatically smoothly fades out.






  - (docs) Write a script to download and bake all my PDFs docs in a printable
    and mobile-friendly formats.
  - Eventually you want to clean up the locations of the example files. I think
    the basic.beancount and starterkit.beancount files aren't really that useful
    anymore, other than for automated testing.
    examples/tutorial/example.beancount should move away from the tutorial files.

  - (docs) I'd like the documentation links to open in "View" mode by default,
    YET still allowing the user to switch to "Suggestion" mode if they want to.




  - (docs) I'd like the documentation links to open in "View" mode by default,
    YET still allowing the user to switch to "Suggestion" mode if they want to.




  - balances report: support rendering the values not-at-cost for HTML reports too.



  (open directives)
  - An invariant that we would love to have is to ensure that after parsing, all
    accounts that are used in a list of entries should have a corresponding Open
    directive for them. This would mean a variant of the validation routine that
    automatically inserts missing directives. At the moment, when an Open
    directive is missing, processing code that assumes they are always present
    might fail. We cannot insert the missing directives in the validation code
    simply because validation code is not allowed to modify the list of
    entries. We could insert a "fixup" step after validation, that does these
    kinds of automatic recoveries. Ponder this for a while.

  - Do we need to insert Open entries for the equity accounts described in
    options? I think we could safely plop that at the very beginning of the
    entries list in the parser.






  - Along with the new inventory, you can make Holding -> Position. This makes
    a lot of sense actually. Do do this!



  - (documents) documents found in parent directories don't end up creating a
    directive because we skip them because we only restrict to accounts which
    have had an open declaration... this is probably not what we want, in order
    to maximize the number of documents captured by this. {fa96aa05361d}



  - Closing an account with a non-zero balance should trigger an error! Right
    now it does not. This is important.



  - (parser) Is it possible to specify no flag on a transaction?, e.g. just the date?

       2014-07-12
         ..

    Does this work? (It would be nice if it did. Make it so.)
    We should change the grammar so that the flag is part of the txn_fields.
    This is elegant: basically, instead of the flag taking the place of the
    transaction, the 'txn' keyword just becomes optional. That's it. DO THIS!



  - (web) All errors should be displayed in an overlay; proper error handling
    and display for the web interface is not optional. This needs to be done
    before shipping.



  - Figure out how to disable googleapis fonts when on a very slow connection.
    I'd like to enable the fonts, but if they cannot be fetched quickly, or
    cached, this should be disabled.



  - (parser) Add an option to the parser to not just ignore unparsed lines, more
    strict.



  - Beancount: Add a "lineno" format for journals that renders in "Emacs errors"
    compatible format, so we can easily jump in time throughout the input file
    instead of rendering a journal. Offer the option to list in reverse to.

  - (rendering) Journals should render in either order.



  - Use the same option on all tools for showing the timings, --verbose timings,
    maybe add it from the loader module.



  - Add an option for spacing in the revamped reports.



  - (pad) Review the possibility of padding units held at cost:

      "The reason it fails is that there must have been units of those commodities
      held at cost before the pad date, and it is an error to pad commodities at
      cost, because Beancount has no way to know what the cost basis of those
      commodities should be."



  - When an error occurs while parsing a directive/transaction, add the ability
    to let the parser skip until the next directive and ignore the parsed
    transaction because of the error. Maybe this should be an exception
    mechanism, or just storing a flag that gets reset when the directive is
    completed. Not sure. This would be a more elegant way to deal with some
    errors.



  - You can implement the sign check for positions held-at-cost only when there
    are other of that same commodity held at cost in the inventory in the
    opposite sign. This should allow holding short positions yet still retain
    the benefit of the check for data entry errors.

    It also removes what for most people will appear as a limitation from the
    docs (although with experience you would realize that it is not much of a
    limitation at atll).



  - There's a fundamental question about which date to be used for pricing
    entries. This really would depend on the view. If this is a period view, the
    date of the last entry is most appropriate. If it is any other kind of view,
    the latest price is best. All the reports should be adjusted for this.



  - Register (with filter) should have "print" mode that also includes
    file:lineno so that we can make Emacs "jump" between the transactions in
    the order they appear.



  - Idea: Add an option for triggering strict validation?

      option "processing" "strict" ; Plugins including the hardcore validation are run.

    Somehow making the hardcore validation into a plugin might be a good way to
    provide a strict mode.  Also, you could build a beancount.plugins.builtins
    module that defines the list of default plugins that gets run instead of
    having a list in the loader. This way the user could easily invoke it at
    any point in time.



  - (reports revamp) Write a generic test that simply enumerates all the
    reports and invokes them with their default values. This should extend
    automatically when new reports are created.


  - (trial balance) In order to zero out the trial balance perfectly, you could
    insert a conversion entry at the end of it, in the same way that I do for
    the balance sheet. There is no reason that this is any different; this
    should be done the same.



  - Build a 'events' report that will print out the current value of all events.

  - Create a new report type: "days" that counts the days of any event in the
    filtered log.



  - You need to create a unit test for @@ price conversions.

  - You need to unit-test for multiline notes... do they work as expected?



  - Document args of C functions in the same way as Python's, perhaps using the
    new Python3 syntax definition thingamajig (I forget the name, there's a PEP).



  - Fetch the CSV holdings of each Holding and compute the full list of stocks I
    own from these ETFs in dollar value. Sort by larger to smaller. Also compute
    the industry with that. You need to write Vanguard download (harder, need to
    scrape), and iShares download (easier, CSV).



  - Directive abstraction: Add directives should be able to enumerate they
    accounts. Maybe add a get_accounts() method to the base namedtuple or create
    a mixin. Remove getters.get_accounts() and getters.get_entry_accounts() if
    you have this, lots of code goes away, probably a good idea.

  - Try to run the tests using 'watchr', 'sniffer', 'autonose' or other such tool.



  - Look at Intuit's service for financial hub for financial data. Look for a
    developer account.

  - Do a presentation at meetup... Yodlee is in NY, might make sense.


  - New plugin: clean_payees, that processes the payee strings and cleans them
    up for display. How well can we do?

  - New plugin type: a kind of spreaded Pad directive, that creates multiple
    pads at regular intervals. This is to deal with smooth cash distributions or
    work meals assignment. You should be able to specify the frequency and
    have it automatically insert a number of entries to spread the expense
    evenly. 'evenpad', 'multipad', 'distribution'? This should most definitely
    be a plugin.

  - I think if you relax the assumptions about having open and close accounts,
    those could even be moved to a plugin. Without this 'open_close' plugin,
    accounts would just get auto-created and no error output if they weren't.
    With the plugin, we would have current strict behavior. This means that
    non-plugin code that requires the full set of accounts from a list of
    entries would not be able to rely anymore on the presence of open entries,
    and so would the validation.

  - Put all the Pad into a single file as a plugin, same with Open Close, and
    Balance. Maybe we can organize those codes to be all localized in single
    files, and for many of these features, they can be implemented in
    self-contained plugins with all their codes together! openclose.py, pad.py,
    balance.py, etc. I think even 'event' directives can become those. And maybe
    a good way to disambiguate between ops adn plugins is just this... maybe ops
    is non-plugins, e.g. prices, summarize, etc.

  - Make the plugins able to register types with the parser... this should
    allow the parser to call back on the plugins to create the appropriate
    types... this means true extensibility throughout! This is a fantastic
    idea... do this after v2 ship.  Maybe they get parsed as a special "Unknown"
    directive that accepts a grab-bag of strings and tags and accounts and
    amounts and they get replaced by the plugins; whatever Unknown trickles
    through would generate a warning in the errors.

  - Setting the filename on options_map might help in making document
    processing also as a plugin.




  (review types)
  - COOL! I can subclass the namedtuples!  Do this to make printing the
    postings and entries much easier.

      class Posting(_Posting):
          def __str__(self):
              return _Posting.__str__(self._replace(entry=None))

  - Also derive from namedtuple to provide a stable hash function instead of
    code in beancount.core.compare.




  - Prices: Write a script to output the timeline of required prices/rates in
    the database. Then use it to drive fetching a historical table of monthly or
    perhaps weekly exchange rates for USD/CAD, USD/AUD, EUR/USD since the
    beginning of my file. Make this script reusable.


  - Create an index page for all the possible reports, from the web page

  - plugin: Consider creating a plugin that would auto-create accounts not seen yet,
    for the purpose of making demos. Definitely must do.

  - parser: Make tags and payees "tagged strings", with their own data types.
    You can derive from str.

  - Rename "events" to "register"?  This makes a lot of sense.

  - Write doc about stages of life, "climbing the mountain."

  - Make the web application accept colons in URLs, and make the reports use
    them too, so that their names are the very same as those on the
    command-line.

  - Unrealized gains should not be added if the gain is zero.

  - In the 'print' report, add a comment at the end of each posting line with
    the balancing amount! This is an important debugging tool! Make this happen.

  - Make implicitly derived price directives generated by a transformation, as
    an explicit price directive.

  - (avg cost) To implement this, move all balancing to a stage after the
    parsing stage. Balancing the entries should be running right after parsing
    and will need to do a partial realization for the affected accounts only,
    for the postings with average cost. But in any case, all the balancing
    should move to a stage right after parsing and should not be an optional
    stage.

  - Remove legacy support for PIPE character in syntax, update cheatsheet.

  - For table rendering, move the actually formatting at rendering time. CSV
    files should have fractional values for percentages, txt and html should
    have % values.  I need to figure out a good solution for this.
    Maybe the thing to do is to move the field selection at rendering stage, or
    at least to have it at both.

  - Create special make target to run tests on my own large Ledger.
    This should bean-check, bean-roundtrip, bean-bake / scrape.

  - Hmmm... compare does not actually allow two identical entries in a file.
    Solve that, using a differentiator, such as the fileloc or file no, or
    something. Maybe while reading we should insert a version number in
    duplicate entries automatially? Not sure.

    Another solution would be to warn on duplicate entries!  Maybe we just
    don't allow these. It really wouldn't be much of a big deal. And this would
    be easy to implement as part of our load checks. They're more often than
    not errors.


  - Summarize Ledger's --limit --real --virtual --equity, etc. options.

  - Write a plugin to compute total tax/income


  - The balance sheet "close" problem - how do we specify closing at a
    particular point in time - can be solved by providing parameters to the
    report, e.g.

       balsheet:2014-01-01:2015-01-01
       income:2014-01-01:2015-01-01

    Of course, this needs conveniences. The period, if there is only a SINGLE
    ONE, should be interpreted as "from the beginning of this period to the
    ending of it (one over)". Otherwise, the meaning is the beginning of both.
    Here are other illustrative examples:

       balsheet  -> from BEGINNING OF TIME to NOW
       balsheet:2014  -> from 2014-01-01 to 2015-01-01  (most common)
       balsheet:2014-05  -> from 2014-05-01 to 2015-06-01
       balsheet:2014:2015-08  -> from 2014-01-01 to 2015-08-01

    The same goes for income.
    The nice thing is that I think we can now move the closing of entries
    within the report generation itself, instead of being at the top-level of
    the web app. This will be simpler and cleaner!



  (plugins)
    - Pad could be a plugin, definitely.

    - Balance checks could also be a plugin.

    - It should be possible to make the parser accept unknown directives that
      accept an arbitrary list of accounts and string parameters, like this:

        2014-06-01 unknown Assets:US:CreditCard "Something"




  (scripts)
  - bean-ledger: Write a script to convert to Ledger syntax. This should be
    easy!

      bean-convert -f FORMAT FILENAME

    * Convert to Ledger
    * Convert to HLedger
    * Convert to Penny

    Add an option to anonimify account names and perhaps some amounts as well.

  - bean-format or bean-align: Write a script to autoamtically align a region's
    transactions, or an entire file.

  - bean-query accounts: make a report that prints out just the chart of
    accounts using the list of parser entries, just the open entries,
    'bean-query accounts'

  - bean-query currency_dates: Write a script that will automatically fetch the
    dates I held various positions at cost for throughout the history and a list
    of weekly dates to fetch rates for. LedgerHub could use that to fetch all
    the prices it needs at reasonable intervals.





  - (code) Make Position into a namedtuple with hashing instead of just an
    object. See if we can remove its __hash__ method.

  - Also, look at all the objects in b.core.data, and see if you can override
    the hash function on them automatically in order to ignore the entry in
    postings, and the listness in entry.postings. It would be nice to be able
    to hash every directive type.

  - Does table.render_table support offsets for rendering regular tuples? It
    really should.


  - Check out bitbucket CGI interface w.r.t. linking to source code, is the
    newer hg better?  We should be able to link to specific lines in versions.

  - (idea) An interesting constraint would be to add an option not to allow any
    postings to any account that is not a leaf account.

  - (filter) Idea: For "virtual postings", you could mark certain tags to be
    excluded by default, to be included only explicitly. e.g. #virtual tag would
    have to be brought in by selecting it via "tag:virtual". Maybe a different
    prefix would be used to distinguish them, e.g. #virtual and %virtual,
    or #virtual and -#virtual; something like that.

  - (filter) Replace bean-holdings by "bean-query holdings", where "holdings"
    is just another type of report. All the reports from the view pages should
    be mirrored exactly in the command-line interface.

  - (high priority) Implement a debugging command in bean-doctor, that spits out
    the entries that were created from the input file, as it is being parsed.
    This should include auto-posting values, inserted price directives, and
    attached tags. This would be a powerful tool to help people debug problems
    with parsing, or not understanding its effects!




  - web: Don't render the full Inventory'es; instead, already render at cost and
    provide their full detail either by clicking on the transaction, which
    should render the full detail of an inventory (for debugging), or in a
    tooltip.

  - Write a script that will highlight some "payee vs tags vs subaccount"
    invariants:
    * Highlight payees that are always used with the same accounts
    * Same with tags

  - Write a script to align numbers... it has been too long and it's quite
    annoying indeed.

  - tree rendering: If a parent account has only a single subaccount and the
    parent account otherwise has no postings in its realization, render the
    account on a single line instead of two, e.g.

      Expenses                     Expenses
        Taxes                        Taxes
          US                           US
            TY2014                       TY2014
              State                        State:Company
                Company                    ...
              ...


  - Plan for integrating rendering and filtering between web/HTML and text
    versions:

    * Filtering: Should be done in a library used in common with the web server
      and a new tool, bean-query, which provides a command-line interface
      to trigger filter, e.g. filter by year, filter by tag, etc. The point is
      that the same code that does the filtering for views should be run from
      this command-line. The code that creates views perhaps should be moved to
      begin that library.

    * Rendering: The web reports, such as beacnount.web.journal,
      beancount.web.acctree, etc. should move to beancount.reports and have
      HTML and text versions of all these.

  - Implement --brief option on scripts.holdings, to be able to share, which
    renders only % holdings.

  - journal rendering: When multiple transactions occur in the same day, it
    may make sense not to render the balance amount until the last one. Test it
    out.


  - validation: We should check that entries created by plugins at some
    initialization point are pointing to the right parents (or maybe we should
    relax the need to set the parent and make that routine set it all at once:
    time this, it it's very small, do this on initialization and that makes it
    easier to write plugins for users and you can do away with entry_replace().)

  - bake: Make bake support curl if wget is not available. It should work with either,
    to relax dependencies.

  - Price entries should have an extra attribute to disambiguate between
    implicitly created prices, linking to the original transaction that created
    them, and explicitly created ones.

  - A table of price entries should be rendered under the price graph in the
    web interface.

  - Web interface: Instead of rendering inventories with the full contents in
    the journal, render the cost, and place the full inventory in a tooltip!

  - Here's how to improve booking against lots!

      "Dealing with average cost trading or cost basis readjustments (not implemented
      yet) involves joining together multiple lots and recreating new ones in a way
      that preserves the total cost in the inventory; with this data structure /
      model it's quite obvious how to implement them as basic operations on an
      inventory.

      I really like the simplicity of this and am wondering if we could make it even
      simpler.

      Automatic booking against an inventory, e.g. adding automatic FIFO or LIFO,
      would require having the date of each lot always inserted in the key of the
      inventory items (from the transaction, not from the lot-date field), along with
      special rules for selecting which lots a posting is allowed to modify,
      essentially ignoring the lot-date from the inventory if the posting does not
      specify it. This is partly why I'm considering making the "lot-date" compulsory
      and adding a "lot identifier" used to disambiguate booking against an inventory
      with multiple matching lots of the same cost with just differing dates, which
      would only be required if the posting constrains it to. One can imagine
      relaxing the matching rules between a posting and inventory further to allow
      one to just specify "-40 GOOG" above, without a cost, and if unambiguous, to
      allow it to just select the only lot that is available."

    Idea: Generalize lot-date to just a "lot" string. Doesn't have to be a date
    at all! It would also make the concept and usage intentions clearer I think.

  - Lot improvement: the lot specification on a reducing posting is only present
    to disambiguate which of the lots to reduce or match against. Maybe we
    should provide a different syntax when an expected reduction takes place,
    this would be allowed:

       (augment)
       2014-06-17 *
          Assets:US:Investing:GOOG    10 GOOG {523.45 USD / i-want-more}

       (reducing) All of the following should be allowed:
          Assets:US:Investing:GOOG    -7 GOOG ; possibly ambiguous
          Assets:US:Investing:GOOG    -7 GOOG [] ; possibly ambiguous
          Assets:US:Investing:GOOG    -7 GOOG [523.45 USD]
          Assets:US:Investing:GOOG    -7 GOOG [2014-06-17]
          Assets:US:Investing:GOOG    -7 GOOG [i-want-more]

    By enforcing a distinct syntax, the user is telling us that this leg is
    expected to reduce an existing position. This information is useful, in
    that it avoids possible mistakes. I like the explicitness of it.

    Sufficient debugging output should be provided from the "print" command to
    be able to identify which lot is being matched against and why. We need to
    provide more transparency into this.

  - FIFO or LIFO booking could be "enforced" simply by declaring the expected
    booking method of an account, and then issuing an error when explicit
    entries deviate from that method. This is an easy idea... would be very
    useful. The automatic method would only be used to resolve ambiguity! This
    is nice.

  - Implement a little plug-ins system that allows a user to insert a TAB in
    bean-web.

  - The Trial Balance page could be a good place to put all the accounts on the
    left and have two sets of columns: beginning of period -> end of period.

  - Implement a little plug-ins system that allows a user to insert a new tab in
    bean-web, with custom display.

  - In ledgerhub, use /usr/bin/strings as a last resort if all other PDF
    converters fail.

  - When we import, if a file was not detected, don't spit out an org text
    line. Still doesn't work.

  - In order to implement .txt output, you will need to decouple the web
    rendering and the generation of its included data. This will be
    great--ability to cut-and-paste any page into txt. format=txt, and we could
    still have the links clickable. Everything else would just be txt. A bit of
    a crazy idea, but it might work well and be simple. Maybe.

  - Bug: A transaction like this fails to parse; allow it:
      2014-02-22 * "Payee" |
        ..

  - Serving CSV files from the Documents page should not be via download, but
    rather rendered directly.

  - The documents web page should render by-month + date, and by-account + date.


  - DO implement output to text NOW for posting on the mailing list.

  - Add views for the last 5 days, one day only each day (for D.Clemente)

  - Add preliminary support for renaming root accounts, even if that means the
    option must come first in the file. Move the checks in the parser.

  - In rendering balance directives, don't render the amount in the "change"
    column; that is too confusing for some users, keep the change column for
    changes.


  - update activity: remove parent accounts with no child accounts.
  - update activity: this exhibits a bug in the table rendering, look for IVV,
    see TODO(blais) in acctree.py

  - Begin user documentation in earnest; we really need this soon.
  - Complete example file with income statement transactions.

  - URGENT - Provide some tooltip or help link from the main page to allow
    discoverability of what a "view" is.

  - URGENT - the level1/2 views are EmptyView's, you need to implement those!

  - Example files (suggestion from Daniel Clemente):

      > >   I think 2 files can be helpful:
      > >
      > >   1) A simple one, a „how to“ file with ~20 transactions, or better, from 1
      to 3 transactions for feature. To show the normal things like receiving a
      salary, getting money from ATM, wire transfer, pay the bills, … So that it does
      not scare people without experience in double accounting.
      > >   demo.beancount fits this place.
      > >
      > >   2) The big one (1 year, you said), to show off that beancount is powerful
      and is really used for long-term accounting. This one is the „inspirational“
      one, to make people say „I would like to do that!“.

  - beancount: GREAT IDEA: output a subset of transactions as a spreadsheet. You
    need to design a textual way to refer to a subset of transactions. Output in
    either directions, without currencies.


  - Create a 3rd-party dependencies building script for Mac OSX users (fxt).

  (Cost Basis)
  - Cost basis issue: How do I take into account the commissions and fees
    adjustment on the cost basis for a position?
  - How do I take into account Wash Sale Adjustments to the cost basis?

  - entries_table() really should be called postings_table().

  - You need to validate the account name options (empty, or no :, use regex to constrain).

  - Move utility functions from bean-prices to a reusable place.

  - Have another script that takes that as input and spits out current positions
    in the market on a web page; CGI script, should be served on Furius. Update
    via a Mercurial repo push.

  - Render tags

  - IMPORTANT FEATURE: Text/XLS exports

  - IMPORTANT FEATURE: Flip balances for rendering

  - IMPORTANT FEATURE: Implement Average Booking for Vanguard & RBC Adjustment,
    with associated tests and syntax in the parser.
    Update for inventory.py:

      def average(self):
          """Merge all lots of the same currency together at their average cost.

          Returns:
            A new instance of Inventory, with all the positions of each currency
            merged together at cost, bringing all these positions at average cost.
          """
          logging.warn('FIXME: continue here, this will be needed to report positions')
          # FIXME: This is ill-defined, the grouping must also take into account the cost currency.

          units_map = defaultdict(Decimal)
          costs_map = defaultdict(Decimal)
          for position in self.positions:
              lot = position.lot

              cost_currency = lot.cost.currency if lot.cost else None
              key = (lot.currency, cost_currency)
              units_map[key] += position.number
              costs_map[key] += position.get_cost().number

          inventory = Inventory()
          for lotcost_currencies, units in units_map.items():
              lot_currency, cost_currency = lotcost_currencies
              cost_number = costs_map[lotcost_currencies]
              inventory.add(Amount(units, lot_currency),
                            Amount(cost_number, cost_currency),
                            allow_negative=True)

          return inventory


  - Render the OFX / QBO files in a <pre> tag, or figure out why the mimetype
    is incorrect and they don't render properly. Right now the default
    rendering of the browser is insufficient.

  - (IDEA) Why aren't we using the price on the first leg of this transaction?
    This is an interesting variation on the meaning of the price: it could mean
    either (a) the price of the lot, or (b) the conversion price of the cost of
    the lot. This would enable the following:

        2013-07-22 * "Bought some US investment in a CAD account"
          Assets:Investment:GOOG           50 GOOG {700 USD} @ 1.01 USD   ;; 35350 CAD
          Assets:Investment:Cash          -35359.95 CAD
          Expenses:Commissions                 9.95 CAD

  - (IDEA) In order to create suitable stock split entries that would look like
    this:

      2013-04-01 * "split 4:1"
        Assets:CA:ITrade:AAPL             -40 AAPL {{5483.09 USD}}
        Assets:CA:ITrade:AAPL             160 AAPL {{5483.09 USD}}

    You could easily add support for a directive that looks like this:

      2013-04-01 split Assets:CA:ITrade:AAPL  4:1  AAPL

    This would allow the user to do some processing specific to stock splits by
    processing the explicit stock split entries.

  - Include this in the user examples, + stock splits:

       2013-04-01 * "name change"

         Assets:CA:ITrade:AAPL             -40 AAPL {{5483.09 USD}}
         Assets:CA:ITrade:NEWAAPL             40 NEWAAPL {{5483.09 USD}}

       2013-04-01 * "spinoff"
         Assets:CA:ITrade:KRFT             -100 KRFT {{20000 USD}}
         Assets:CA:ITrade:KRFT              100 KRFT {{17000 USD}}
         Assets:CA:ITrade:FOO                20 FOO  {{ 3000 USD}}

  - Remove the parsing of "CHECK" at some point, that was just there for
    compatibility.

  - Remove support for legacy, PIPE, Not needed.




  - More testing:

       # FIXME: Test a conversion of shares with lot-date, e.g.:
       #
       #   2000-01-18 * Buy CRA
       #     Assets:CA:RBC-Investing:Taxable-CAD:CRA           4 "CRA1" {232.00 USD / 2000-01-18}
       #     Assets:CA:RBC-Investing:Taxable-CAD               -1395.43 CAD @ 0.665027984206 USD  ; cost
       #
       #   2000-02-22 * CRA Stock Split 2:1
       #     Assets:CA:RBC-Investing:Taxable-CAD:CRA          -4 "CRA1" {232.00 USD / 2000-01-18}
       #     Assets:CA:RBC-Investing:Taxable-CAD:CRA           8 CRA {116.00 USD / 2000-01-18}


  - Add a validation check, that when closing and account, its balance is empty/zero.

  - Render a journal as a detailed expense report, for a set of accounts
    (e.g., Expenses:*) pulling out amounts in various columns based on other
    expressions (e.g. Assets:Cash:Caroline).




  - Idea around documents: A link between a transaction to a document can be
    created by associating a document's checksum as the link of the
    transaction. If Beancount could associate them - and it could, it has
    access to the document files and the corpus of transactions - the web
    interface could insert a special link between the two. Maybe we could do
    the same thing with the filename as well.

  - A better idea to do this would be to allow specifying an explicit document
    directive, and finding document directives from files that are already
    specified should not re-create them. This way you can specify both the
    document and a transaction and use a common link as a natural way to
    associate them, e.g.:

       2014-06-20 document Income:US:Employer:GSU "2014-06-20.employer.0000000.pdf" ^ee63c6fc7aa6

       2014-06-20 * "PAYROLL" | "Refund for fractional shares" ^ee63c6fc7aa6
         ...
         ...

  - Document finding from files should not create documents that have been
    explicitly specified in the ledger. Avoid duplication! This is an important
    fix to make, that will allow both to co-exist together.






  - Implement beancount.plugins.tag_pending as a general feature of links...
    this ought to be built-in by default, this is a great idea.


  - (prices) When attempting a conversion in holdings, if the rate isn't
    available directly, you should always attempt to value it indirectly via
    USD or EUR.


  - Allow short sales eventually. This should already work if all that you do is
    selectively suppress the validation check that verifies that a position at
    cost may not go negative. We could selectively suppress it by adding a flag
    to the open directive associated with an account, or maybe adding some
    special syntax in the cost specification that allows us to do this.







  - Create a new directive for balance that checks for the complete balance.
    Ideas for syntax:

      2014-06-20 balance      Assets:Some:Account    10 GOOG, 640.40 USD   FULL
      2014-06-20 balance      Assets:Some:Account    [10 GOOG, 640.40 USD]
      2014-06-20 balance      Assets:Some:Account    <10 GOOG, 640.40 USD>
      2014-06-20 balance*     Assets:Some:Account    10 GOOG, 640.40 USD
      2014-06-20 full_balance Assets:Some:Account    10 GOOG, 640.40 USD

    Maybe we should define a general syntax for input'ing an Inventory object,
    that could be read at parsing time.


  - Create a command in bean-doctor which lists all of the lots and their
    changes for a particular account. This is meant to be a debugging tool for
    booking algorithms. The rendering should be clear and detailed.




  - Implement a "fuzzing" input generator, that will output a very large input
    file with all possible kinds of combinations, to see where Beancount hits
    its limits and perhaps bring up some bugs from input I haven't thought of.
    This is easy and fruitful.


  - Replace gviz by some other library that does not require you to be online.


  - Consider whether we can actually remove posting.entry (I think it is only
    used in the realization) and thus make it easy to create transactions
    programmatically.






  - Add an optional parameter to the loaddoc() and parsedoc() decorators to
    have them automatically check for expected no-errors.


  - Add the acquisition date of each lot to each Holding, and it should be
    output at that date by print_holdings as well.



  - In order to relax the constraint that you may not add negative units at
    cost, we could only disallow under certain circumstances:

    * An account has received units in the opposite direction
    * If the posting cross the zero boundary. Maybe starting from zero in
      either direction could be fine.

  - Idea: You could add a further constraint property to an account name: that
    the amounts may never be allowed to balance to a particular sign. This
    could be useful to avoid data entry mistakes. You could even write a doc
    just focused on all features designed to avoid data entry mistakes.



  - Idea: Relax checks for negative values: from docs

      "PLEASE NOTE! In a future version of Beancount, we will relax this constraint
      somewhat. We will allow an account to hold a negative number of units of a
      commodity if and only if there are no other units of that commodity held in the
      account. Either that, or we will allow you to mark an account has having no
      such constraints at all."

  - You could make the narrations for padding and summarization transactions
    specifiable via options.

  - Silence BrokenPipeError errors from bottle using wsgiref. You could use
    CherryPy, which doesn't suffer from that, or just... fix it and silence
    them.




  - (sanity check for conversions) Insert a validation check when transferring
    amounts to the balance sheet that the implied rate of the conversion entries
    is within certain bounds of the price, for each pair of commodities (find a
    way). These bounds should be proportional to the variance of the price. This
    would just provide an extra amount of good fuzzy feeling, knowing for sure
    that my solution to the conversions problem is always meaningful and
    correct.





* Internal: Review Dependency Graph

  As I'm moving to a system with more plugins and less code in the core, and
  with the intermediate reports stage instead of just the web interface, it's
  becoming clearer where some files need to move.

  - Make various attempts to simplify depgraph, we want to ship with a really
    lean dependency graph.

  - ops & plugins should not depend on parser...

      * Move beancount.parser.options to beancount.core.options
      * Move beancount.parser.printer outside parser, ideally, or just factor the
        dependencies separately.

  - If you want to be consistent with the script names, rename
    beancount.reports to beancount.report. This way, bean-* matches a single
    package name. Just saying.

    Also, in the same vein, move beancount.scripts.query to
    beancount.scripts.query, either that or move the starter script for
    bean-web to beancount.scripts. One or the other. I prefer the former.

  - Emerge a principle for where the following files should separate, or merge
    the two modules:

      beancount.ops.*
      beancount.plugins.*

  - beancount.core.realization: Look at deps for beancount.core.realization and
    move it upstream where it makes sense, maybe ops.

  - beancount.core.getters: Should this move to ops as well? Check the
    dependency tree, see if it makes sense.



* Code Quality

  - Configure more pylint tests and make them pass. We're using a small subset
    at the moment.

  - Require Python 3.4 and introduce Enum's where relevant.

  - Install flake8, PyChecker, pep8 after pylint passes, run all of them.


* Core
** General

  - Make all imports outside of packages import from the package root, and have
    the package export those symbols explicitly.

** Inventory

  - Inventory: Implement a test for Inventory.get_amounts() with multiple lots of the same
    currency; they really should have been aggregated.


*** Book at Average Price

  - Inventory: Implement averaging of lots in order to report positions nicely.


*** Making adjustments of capital

  - Figure out how to make these kinds of adjustments:

      My name is Ian and I will help you with profit/loss and book value reporting.
      2013-04-19 RTC RR -- XSP -- ISHARES S&P 500 INDEX FUND (CAD-HEDGED) 2012 RETURN OF CAPITAL ADJUSTMENT TO BOOK COST $60.71
      2013-04-25 ADJ RR -- XSP -- ISHARES S&P 500 INDEX FUND (CAD-HEDGED) 2012 NOTIONAL DISTRIBUTION ADJUSTMENT TO BOOK VALUE $2,963.13
      Before you make accounting entries, it is a good idea to understand the underlying transactions.

      ETFs such as XSP, make distributions throughout the year, however they do not know the composition of the income distributed until
      after year end when the trust completes their tax return. When the income in the trust from dividends, capital gains, and income
      are not sufficient to account for all the distributions, the excess distribution is classified as 'return of capital'. Return of
      capital (ROC) is simply some of the capital you paid to buy the fund being returned to you. The ROC amounts are not taxable and
      you deduct them from your XSP book value. The XSP deduction for 2012 is C$60.71 and should be deducted from your book value in
      your April 2013 statement.

      Notional dividends result from the exchange traded fund (ETF) realizing capital gains and/or dividend income then reinvesting the
      gains/dividends in some other security(ies). No cash or reinvested units were distributed to investors but they still have to pay
      tax on the gains/dividends realized within the ETF. When a notional dividend is made, the dividend is included in income and the
      amount of the notional dividend is added to the book value of the underlying security. So you end up paying tax on the dividend up
      front and get a reduced capital gain or increased capital loss when you eventually sell the ETF.

      In your XSP example, if you held the ETF in a taxable account, the notional dividend would be fully taxable as C$2,963.13 income
      for your 2012 return. Your book value would increase by C$2,963.13.

      The book value of XSP for 4,100 units in your March 2013 statement was C$57,127.11. The return of capital reduces your book value
      and the notional dividend increases it so your book value at the end of April 2013 would be C$57,127.11 - C$60.71 (return of
      capital) + C$2,963.13 (notional dividend) = C$60,029.53.


*** Lots

  - Matching on Inventory Lots should be *loose*: try to match automatically
    against the most SPECIFIC lots.

         (AAPL, 18.45, nil) -> +1
         (AAPL, 17.93, nil) -> +1
         (AAPL, nil, nil)   -> -1    ... should choose any of the inventory

    Also, maybe the inventory's date should be filled in automatically by the
    parser... just an idea. Maybe date doesn't have to be allowed to be nil.


*** Original Idea Description for Integrating the Cost Basis in Beancount

  - Every account carries a cost basis.

  - You can have posting with or without a cost-basis.

  - If the posting has a cost-basis posting, the cost-basis is used to balance the
    transaction.

  - As you sum up the postings in the account, keep track of the full inventory as

      (commodity, cost) -> quantity

    As a special case, "cost" can be null. This is the case where there is no cost
    tracking for this commodity item. We maintain the full inventory of positions
    with a cost basis in the account; as a default case, the cost is null.

  - BALANCE CHECK: When balancing a transaction, if an amount has an associated
    cost basis, use the cost basis instead of the actual amount to balance.

  - INVENTORY CHECK: When a position is modified in the inverse direction,
    require a cost to book against. If no cost is specified, it just degrades to
    decrease from the bucket of commodities with a null cost (it all works out!)

  - ZERO CHECK: Insure that the quantity can never be negative for any bucket.

  - Optional extended check syntax: You could extend the @check syntax to include
    the cost, so that technically you could check that there are a specific number

  2013-03-01 * buy
    Assets:Checking        10 GOOG # 700 USD
    Assets:Investment     -7000 USD

  2013-03-15 * sell
    Assets:Checking       -10 GOOG # 700 USD @ 800 USD
    Income:RealizedPnL    -1000 USD
    Assets:Investment      8000 USD


  Syntax

  Test: Items of the same kind with and without cost basis
  Test: Multiple items of different types with a cost basis in the same account

** Realization

  - You need to convert some of TestRealization to TestCheck.

  - Whether an account shows up in a particular Ledger (realization) really only
    should depend on whether the account was open during the period (we now have
    account open/close dates... let's use them instead of a heuristic!).
    Create a routine to figure out if an account was open during a specific
    time period?

*** Average Price Booking

  - You now HAVE to implement average price tracking... not an option. Thanks
    to Vanguard #$(*#(*$.

** Prices

  - There should be a corresponding view/presentation for rendering information
    that we have about prices.

  - Build helpers tools for users to create their own scripts that will allow
    you to spit out a list of prices for the price DB.

  - Include directives will be necessary for update, because it will enable
    including the file of prices only. The prices should be in beancount
    language too, this should all be a single file format.

* Filtering
** Beancount reorg

  - Remove subaccounts for TMobile and employer once we have filtering working
    out nicely. Same with RedSquare electricity. Same with Employer subaccounts
    for taxes.

      Payees are just like tags!


** Views

  - Replace all views by filtering queries... the root page should still have
    convenient links to various preset views, like the last five years, but
    these links should be implemented using the filtering query feature!
    Maybe it's worth allowing the user to specify common queries in the options
    map, and provide links to them. Do this, and try removing some of my
    subaccounts to simplify the accounts-trees somewhat.

  - The root page should feature a prominent input form that allows the user to
    specify a query! This input needs live at the very root

  - (views) You should be able to filter to all transactions related to some
    account, e.g. Immigration

  - IMPORTANT! Try to let through some of the non-transaction entries in the
    view filtering. We obviously cannot let through balance entries, but
    documents yes, depending on the type of filtering. We should do our best to
    let all the entries carry through.

** Filtering dimensions (Old Notes)

  - By Country

    - You should be able to look at only accounts with a particular pattern (and
      their other legs), e.g. *:CA:*

    - You perhaps should flag all the transactions that have a particular unit
      (e.g. CAD)

  - By Account Prefix

    - Specify a single account, and automatically select all the other accounts
      which are linked by any transaction in this account; generate a balance
      sheet from this list of accounts. e.g. Expenses:Trading, Income:PnL,
      Assets:Trading.

  - By Amount Size

    - I'd love a way to filter down a journal by omitting all the small
      items and keeping just the larger ones, to get an automatic
      overview of the large amounts in a long series of transactions.
      All the small amounts could be lumped together under a special
      entry.

  - By Institution

  - By Country

  - By Tag

  - By Payee

    * You should be able to click on a payee to view its transactions.

  - By Date

    - You should be able to click on dates and see all postings around that date
      too, e.g. +/- 10 days. Another simple and useful filter.

  - By Event (defines a period)

    - "How much did I make during the period of this event", e.g. while I was
      working at CompanyX, while I was in school at UniversityY. This provides
      two dates, generate a view for them:

        /view/event

      This could sum up all the entries for all the internals where the event's
      value was the same.

  - By Currency/Cost-Currency

      You could then possibly compute the IRR around that commodity...


** Custom dimensions

  - From discussion:

       | (digression not about virtual postings but answers auxiliary questions about
       | them)
       |
       | Now this points to a more general idea that I've been pondering for a while:
       | these "accounts" can often be seen as a set of flat dimensions, the fact that
       | they have a hierarchy can get in the way. I tend to have accounts that look
       | like this:
       |
       |   TYPE:COUNTRY:INSTITUTION:ACCOUNT:SUBACCOUNT
       |
       | like this, for example:
       |
       |   Assets:US:HSBC:Checking
       |   Assets:CA:RBC:Savings
       |
       | For these four dimensions, I actually like having most accounts (Assets,
       | Liabilities and Income) specify them in this order. This does not always make
       | sense though, especially for expense accounts; for those you wouldn't really
       | want to have a COUNTRY dimension at the root. You want the general category
       | only, so I'll have, for example:
       |
       |   Expenses:Food:Restaurant
       |   Expenses:Food:Grocery
       |
       | but sometimes the dimensions get inverted too, like in my recent change about
       | how to track taxation:
       |
       |   Expenses:Taxes:US:TY2014:Employer:Federal
       |   Expenses:Taxes:US:TY2014:Employer:StateNY
       |   Expenses:Taxes:US:TY2014:Employer:CityNYC
       |   ...
       | Here the "institution" is your employer, and shows deeper in the hierarchy.
       | Finally, you often do want to have multiple types for the same or similar
       | accounts, for instance, to track gains and dividends income from a particular
       | investment account, you want a mirror of most of the dimensions except for the
       | assets bit:
       |
       |   Assets:US:ETrade:IRA -> Income:US:ETrade:IRA
       |
       | For instance:
       |
       |   Assets:US:ETrade:IRA:Cash
       |   Income:US:ETrade:IRA:Dividends
       |
       | You see what I'm getting at... these components really operate more like a
       | database table with values possibly NULL, e.g.,
       |
       |   type     country  institution  account   category
       |   -------- -------- ------------ --------- -----------
       |   Assets   US       HSBC         Checking  NULL
       |   Assets   CA       RBC          Savings   NULL
       |   Assets   US       ETrade       IRA       Cash
       |   Income   US       ETrade       IRA       Dividends
       |   Expenses NULL     NULL         Food      Restaurant
       |   Expenses NULL     NULL         Food      Grocery
       |
       | Having to order your account components in a hierarchy forces you to
       | decide how you want to report on them, a strict order of grouping from
       | top to bottom.
       | So I've been thinking about an experiment to rename all accounts according to
       | dimensions, where the ordering of the components would not matter. These two
       | would point to the same bucket, for example (changing the syntax slightly),
       |
       |   Expenses|Taxes|US|TY2014|Employer|Federal
       |   Expenses|US|Employer|Taxes|TY2014|StateNY
       |
       | You could then display reports (again, the usual reports, balance sheet,
       | income statement, journals) for "the subset of all transactions which has one
       | posting in an account in <set>" where <set> is defined by values on a list of
       | dimensions, a bit like a WHERE clause would do.
       |
       | Now, now, now... this would be a bit radical, now wouldn't it? Many of these
       | accounts do point to real accounts whose postings have to be booked exactly,
       | and I'm a bit worried about the looseness that this could introduce. One and
       | only one account name for a particular account is a nice property to have.
       |
       | So what can we do to select across many dimensions while still keeping
       | hierarchical account names?
       |
       | The first thing I did in Beancount is to create views for all unique account
       | component names. For example, if the following account exists:
       |
       |   Assets:US:ETrade:IRA
       |
       | You will see four "view" links at the root of the Beancount web page:
       |
       |   Assets
       |   US
       |   ETrade
       |   IRA
       |
       | Clicking on the link selects all the transactions with a posting with an
       | account where that component appears. (Views provide access to all the reports
       | filtered by a subset of transactions.) You can click your way to any journal
       | or report for that subset of transactions. This exists in HEAD today. You can
       | draw all the reports where a particular component appears, e.g., "Employer", as
       | in "Income:US:Employer:Salary" and "Expenses:Taxes:US:TY2014:Employer:Federal".
       |
       | But this does not define "dimensions." It would be nice to group values for
       | these components by what kind of thing they are, e.g., a bank, an instution, a
       | country, a tax year, etc, without regard for their location in the account
       | name. A further experiment will consist in the following:  again assuming
       | unique "account component names" (which is not much of a constraint to
       | require, BTW, at least not in my account names), allow the user to define
       | dimensions by declaring a list of component names that form this dimension.
       | Here's how this would look, with the previous examples (new syntax):
       |
       |   dimension employer  Microsoft,Autodesk,Apple
       |   dimension bank      HSBC,RBC,ETrade
       |   dimension country   US,CA,AU
       |   dimension taxyear   TY2014,TY2013,TY2012,TY2011,TY2010
       |   dimension type      Assets,Liabilities,Equity,Income,Expenses (implicit?)
       |
       | You could then say something like "show me trial balance for all transactions
       | with posting accounts where bank is not NULL group by bank" and you would
       | obtain mini-hierarchies for each group of accounts (by bank, across all other
       | dimensions).
       |
       | (With the state of my current system, I could probably code this as a
       | prototype in a single day.)
       |
       | Addtionally, accounts have currency constraints and a history of postings
       | which define a set o currencies used in them. More selection can be done with
       | this (e.g., show me all transactions with postings that credit/debit CAD
       | units).
       |
       | IMHO, all you're trying to do with these virtual accounts is aggregate with
       | one less dimension, you want to remove the real account and group by community
       | project. My claim is that there are ways to do that without giving up o the
       | elegant balancing rules of the DE system.

    In ealtion to this... these "dimensions", could they just become other
    dimensions in the filtering language?

      component:Microsoft

      employer:Microsoft
      bank:RBC
      country:US

    You can then break down by those, like a GROUP BY clause, and generate
    reports that have those as root accounts, or separate breakdowns.


** Tags used as dimensions

  - If you had tags as key-value pairs, those could be used as well:

      2014-05-21 * ...
        #employer:Microsoft

    Searching for:

      tag:employer=Microsoft

    This is another dimension in the same filtering language.


** Language
https://docs.google.com/document/d/1d88MkHqxiVdF8XSQBT1QQpOKEOt6OC1P9ZoF3u86DwI/

* Operations
** Validation

  - Write a dedicated routine to check the following invariant:

        # Handle sanity checks when the check is at the beginning of the day.
        check_is_at_beginning_of_day = parser.SORT_ORDER[Check] < 0
        ...
        if check_is_at_beginning_of_day:
            # Note: Check entries are assumed to have been sorted to be before any
            # other entries with the same date. This is supposed to be done by the
            # parser. Verify this invariant here.
            if isinstance(entry, (Check, Open)):
                assert entry.date > prev_date, (
                    "Invalid entry order: Check or Open directive before transaction.",
                    (entry, prev_entry))
            else:
                prev_entry = entry
                prev_date = entry.date

  -  Sanity check: Check that all postings of Transaction entries point to their
     actual parent.

  - (validation) In addition to the Check/Open before-constraint, check that
    the entries are always sorted. Add this sanity check.

  - The default validation should check the invariant that Open and Check
    directives come before any Transaction.

  - Validation: Everywhere we have a filter of entries to entries, we should be
    able to apply a check that the total balances before and the total balances
    after should have the very same value.

  - In validate.py: differentiate between the case of an entry appearing too
    early before an Open directive, and an entry appearing for an account that
    simply just doesn't exist.

  - Auto-detect and warn on likely duplicate transactions within the file.

** Conversions

  - TODO: Try it out in Ledger, see how they deal with it.

  - Make the conversions entry use a price of zero, to maintain the invariants
    for sanity checks, something like this:

       YYYY-MM-DD * "Annul conversions at end of period"
         Equity:Conversions        -56383 CAD @ 0 CONV
         Equity:Conversions        +67000 USD @ 0 CONV


** Open/Close

  - You must issue an error if you close an account that's got a non-zero
    balance!

** Padding

  - Idea: Padding entries could be extended a tiny bit in order to
    automatically calculate the cash distribution entries, e.g., like this:

      2014-03-04 pad Asset:Cash  Expenses:Restaurant    60%
      2014-03-04 pad Asset:Cash  Expenses:Alcohol       40%

      2014-04-04 pad Asset:Cash  Expenses:Restaurant    70%
      2014-04-04 pad Asset:Cash  Expenses:Alcohol       30%

      2014-05-04 pad Asset:Cash  Expenses:Restaurant    70%
      2014-05-04 pad Asset:Cash  Expenses:Alcohol       30%

    This is a great idea, is in line with the general meaning of pad entries
    (implicit 100%) and would add a much desired feature.

  - Add tests for all the cases of realization padding.

** Locations

  - @location really should just convert into a generic event "location", just
    as address and school should; they're just events with forward fill...
    Serve this at:

       http://localhost:8080/20120101/20130101/events/location/days

  - Add a "reason" field for @location, and display as trips, with
    some sort of meaning to them. Ok, this contradicts the previous idea.



** Payee Elision / Auto-Account Leaf Name

  - About the discrepancy between the concept of "Payee" and a superfluous lead
    account, e.g. Internet:TimeWarner, which typically contains only
    transactions from that payee: maybe we can elide the account name if it
    contains only a single payee, or perhaps a warning may be issued? I don't
    know.

    Basically, it would be nice to be able to have multiple payees in the same
    category over time (e.g. Electricity, Internet) but to be able to separate
    them somehow, without having to put the payee into the name. This is a
    little fuzzy, and I'm not sure how to do it, because the imported payee
    names are often not very clear and often truncated as well.

      Have you ever thought that Payees often end up functioning like an extra
    subaccount? I've come to realize that for Payees that only ever touch a
    single account, the line is really fuzzy there. I've been entertaining the
    idea of automatically creating subaccounts for payees like that.



* Parser
** Errors

  - We need to gather errors in a single place and report them like the others;
    right now I'm catching them in sum_to_date() and writing using the logging
    module; but they really should be trickled up with the rest.

  - Syntax errors currently have no location... this is unacceptable. Write an
    automated test, check for all kinds of errors, in the lexer, in the parser,
    in the Python. (Just work with the line number, we don't really need
    character position.) Test everything with automated tests.

  - 'lineno' is incorrect, it points to the next entry, not the previous one,
    fix this bug! This is really annoying.

  - Set a correct filename in grammar.y

  - Errors from the parser and others should all be accumulated in one place,
    so that we do all the reporting at the very top level.

  - Don't raise error exceptions anywhere; log everything to an error
    handler/accumulator class instead, and skip to the next entry/declaration.
  - Propagate exception from Python(?)

  - Problematic transactions (!) should spit something of color on stdout, they
    should not be forgotten so easily.

  - When using @@ the signs should match; warn if they don't

  - Bug: Invalid account names should only be reported once.


** Lexer Work
*** Errors in Flex Lexer

  - (parser) Support enabling flex debugging in beancount.core._parser.parse(),
    using "yyset_debug(int bdebug)".

  - When an error occurs, skip the lexer to the next empty line and recommence.

    * Modify the lexer to emit EOF and add that in the grammar rules for empty_line.


*** Write a New Lexer From Scratch

  Reasons to write your own lexer manually:

  - Should support UTF-8 encoding.

  - Should support SCHEDULE entries for org-mode (see email discussion).
  - More flexible syntax (see "Is it possbile for beancount to ignore org-mode
    SCHEDULED and DEADLINE?" thread).

  - Better error reporting

  - (performance) Write your own lexer manually and compare performance with
    flex one. I think we can do a much better job at error reporting by writing
    our own, but I'm unsure how the performance compares.

  - IMPORTANT LATENT ISSUE. You need to extend the lexer to parse A-Z for flags,
    not just PSTCU! This is important, as I just realized that it could prevent
    the correct parsing for entries in a round-trip, with postings produced with
    unexpected flags. In fact, any character with whitespace on each side should
    parse as a flag. This is very important.

    This manifests when adding a posting with letter 'M' right now. Replicate
    this, fix the problem.


** Make the Parser Reentrant

  - Make the parser reentrant [2014-08-02]. This is _not_ a difficult task.

    * Follow this:
      http://www.lemoda.net/c/reentrant-parser/
      http://flex.sourceforge.net/manual/Extra-Data.html
      to remove all globals from my lexer and make it truly reentrant and free of globals.

    * You need to add unit tests that check the correctness of line numbers on
      parsed directives and errors.

    * You need to remove the get_yylineno and get_yyfilename accessors.

    * You need to make the parser reentrant, by add this directive to the grammar:

         %parse-param { PyObject* builder}

      You also need to redefine yyerror() accordingly. I've done it and it
      works, it's simple, it's a 20 minute change:
      http://www.gnu.org/software/bison/manual/html_node/Parser-Function.html

    * You also need to make the lexer reentrant:
      http://flex.sourceforge.net/manual/Reentrant-Overview.html#Reentrant-Overview

         %option reentrant

      (I haven't tried this yet.)

    * Most of the "real" work involved is in removing the globals for lineno and
      filename.

    * Make sure the performance does not degrade as a result of doing this.


** Options

  - FIXME: We need to parse the options using the same argparse parser....

  - Remove the globals kludge in beancount/core/account.py, and weave the
    necessary AccountTypes instance all over the place.


** Syntax

  - You should support a payee with no description! This generates a parser
    error right now.

  - Allow '$' as currency symbol, don't translate to anything, it can just
    stand on its own as a unique kind of currency, it doesn't matter, no
    changes anywhere. Also add the Euro, GBP and yen symbols.

  - The syntax should support multiline strings naturally...

  - For Links vs. Tags: dont impose an order, parse as tags_or_links.
    Right now the order is tags_list and links_list.

  - You should accept commas in the input; simply ignore their value.

  - Add 1/rate syntax for prices (and anything... really, why not).
    Convert at parsing time.


*** Includes

  - With the new format... support includes, it makes a lot more sense to do
    that now! People want this too.

  - Idea: an include directive should have a "prefix" option, to add a prefix to
    all accounts from the included file.

*** Sensible Syntax for Lots

  - Consider making the lot syntax like this:

       -4 {GOOG @ 790.83 USD}

    instead of:

       -4 GOOG {790.83 USD}

    It's actually a lot more accurate to what's going on...

** Performance

  - Implement "D" in C, it's worth it. This should make a substantial difference.

  - Test using the empty case of list parsing to create the initial empty lists
    instead of the conditional in Parser.handle_list() and measure, to see if
    there is a significant difference in parsing performance.

  - Parser performance: try not calling back to builder for simple types that
    just return their value; measure the difference, it may be worth it, and we
    wouldn't lose much of flexibility, especially for the lexer types, which are
    aplenty.

  - Write the builder object in C... it won't change very much anymore, and
    that's probably simple enough.

  - Check the performance of D(). I suspect improving this routine
    could have a dramatic effect on performance.

** Documents

  - IDEA: Create a plugin that will convert "doc:" metadata to a document file,
    that will search for a unique string name in all the filenames and
    associate the filename with this directive via a link or something.

  - Write a proposal for implementing a transformation on a specific set of
    transactions, that supports capital gains with commission taken into
    account.

  - Can we automatically add a ^LINK to the document directive in order to
    associate a PDF with a document?!? -> For trade tickets. Maybe let the
    modules provide a import_link() function on the associated PDF files?
    (This is related to ^64647f10b2fd)

  - Adding the ability for links on document directives was also requested on
    the ledger-cli mailing list.

        On Sat, Apr 26, 2014 at 6:18 AM, Esben Stien <b0ef@esben-stien.name> wrote:

        "Craig Earls" <enderw88@gmail.com> writes:
         The first use in ledger-cli is to link each transaction to a document,
        which is pretty important in accounting;)

        Well no, not exactly. The thing you do in importing financial data is basically
        to funnel transactions from all of your statements from all your institutions
        in a single place in a single format with a single set of accounts, so that you
        can do reporting with a view of everything you have. Having support for a
        per-transaction link to a particular document is generally unnecessary--you can
        easily find the corresponding document by date if you need to.

        In order to associate a unique ID with a particular transaction, in Beancount
        you can use a "link" which is like a special kind of tag. I think Ledger has a
        similar feature, per-post ("tag"?). It looks like this in Beancount:

          2013-04-06 * "Invoice to Metropolis for job well done, waiting for payment."
          ^metropolis-invoice-103
             ...
             ...

        The "^...." bit is a link. You can have multiple links per transactions. The
        web interface can show you all transactions with the same link in a separate
        list (under the /link/.... URL).

        Separately, there is a "document" directive that allows you to associate a
        document with an account, e.g.

          2014-01-01 document  Expenses:Electricity
          "/path/to/filename/ConEdison-2013-12.pdf"

        Documents don't have to be declared that way explicitly: you can also tell
        Beancount about a root directory where it will find documents automatically and
        create the document entries for you. The files just have to be organized in a
        directory hierarchy mirrorring the account names exactly, and files must begin
        with "YYYY-MM-DD" to provide a date for the document. That's a simple
        convention. LedgerHub is able to move files that it recognizes to such a file
        hierarchy, so after you import the data, you file the files into e.g. a local
        git repo with all your statemetns, and your document entries show up in the
        registers. It's also a nice way to organize all your statements, so if you need
        to bring something up for e.g. a tax audit, you quickly know where to find it.

        Those two features are not related at the moment... but I think I'll add the
        ability to have links on document directives. That seems like an effective way
        one could associate a particular pdf document (given a declaration) with a list
        of transactions. You click on the link, see all the transactions + the
        document, and you can click on the document itself to see the detail. Seems
        like a legit idea.


  - Auto-doc from directories of files should ignore files already associated
    via an explicit documents directive; just ignore files with the same
    absolute name.

** Testing

  - Allow file objects to parse() and dump_lexer(). This should use fdopen() or
    whatever else to get this job done at the parser level.

  - You need to clean up the memory of the strings created; call free() on each
    string in the rules.

  - Add a unit test for pushtag/poptag errors.
  - Add unittests for tags, pushtag/poptag


** Dated Postings

  - In order to create multiple similar transactions at many dates in one
    syntax' entry, you could allow overriding the date on each posting, e.g.:

       2013-04-01 * Blah di bla
         2013-01-01  Grocery          10 USD
         2013-02-01  Grocery          10 USD
         2013-03-01  Grocery          10 USD
         Cash

    This would create three transactions, with these dates:

        date           aux-date
        2013-01-01     2013-04-01     10 / 3.33
        2013-02-01     2013-04-01     ...
        2013-03-01     2013-04-01     ...

    Could be a nice way to make distributed transactions.

  - Move 'effective date' to the postings in my input file, using the dated
    postings feature.


  - Another idea would be to make @pad able to pad for a percentage of the
    total, so that we're able to use @pad instead of "distribution of expenses"
    entries.


** Metadata

  - If you add tags with values, you could define some special tags, like
    'document', which could automatically try to find the corresponding
    document in the repository and insert a link to it in the web page. I
    already have a managed stash of document filenames... something like this:

      2014-05-20 * "Invoice from Autodesk"
        #document: 2014-05-20.autodesk.invoice200.pdf
        Income:US:Autodesk  -3475.20 USD
        Assets:US:Checking

    A document filename that does not get resolved could spit out a warning in
    order to keep the file tidy. This is a nice idea... perhaps nicer than just
    insert entries for documents, an actual link. Not sure if it would make that
    much of a difference though. Something to ponder.

    Create a plugin that will convert "doc:" metadata to a document file, that
    will search for a unique string name in all the filenames and associate the
    filename with this directive via a link or something.


  - One idea Ledger uses well is the ability to associate key-values meta-data
    to transaction objects, a-la-Common Lisp. See the --pivot feature. It seems
    a bit superfluous at the moment, but may be useful in order to provide the
    ability to implement custom aggregations eventually, instead of using the
    strings. Maybe the payee could be a special case of this, e.g payee="value"

    (From mailing-list):

      Take this example:

      2011-01-01 * Opening balance
          Assets:Cash                               25.00 GBP
          Equity:Opening balance                   -25.00 GBP

      2011-02-01 * Sell to customer AAA
          ; Customer: AAA
          ; Invoice: 101
          Assets:Receivables                        10.00 GBP
          Income:Sale                              -10.00 GBP

      2011-02-02 * Sell to customer BBB
          ; Customer: BBB
          ; Invoice: 102
          Assets:Receivables                        11.00 GBP
          Income:Sale                              -11.00 GBP

      2011-02-03 * Sell to customer AAA
          ; Customer: AAA
          ; Invoice: 103
          Assets:Receivables                        12.00 GBP
          Income:Sale                              -12.00 GBP

      2011-02-03 * Money received from customer AAA for invoice 101
          ; Customer: AAA
          ; Invoice: 101
          Assets:Cash                               10.00 GBP
          Assets:Receivables                       -10.00 GBP

      Now you can see how much each customer owes you:

      ledger -f d bal assets:receivables --pivot Customer
                 23.00 GBP  Customer
                 12.00 GBP    AAA:Assets:Receivables
                 11.00 GBP    BBB:Assets:Receivables
      --------------------
                 23.00 GBP

      And you can see which invoices haven't been paid yet:

      ledger -f d bal assets:receivables --pivot Invoice
                 23.00 GBP  Invoice
                 11.00 GBP    102:Assets:Receivables
                 12.00 GBP    103:Assets:Receivables
      --------------------
                 23.00 GBP



* Plugins
** Wash Sales

  - (script) Write a script to check whether an account's trades are subject to
    the wash sale rule (I need this for my personal stock plan):

      "An Internal Revenue Service (IRS) rule that prohibits a taxpayer from
    claiming a loss on the sale or trade of a security in a wash sale. The rule
    defines a wash sale as one that occurs when an individual sells or trades a
    security at a loss, and within 30 days before or after this sale, buys a
    “substantially identical” stock or security, or acquires a contract or
    option to do so. A wash sale also results if an individual sells a security,
    and the spouse or a company controlled by the individual buys a
    substantially equivalent security."

    The wash sales amount should be reported in an account, and should be
    calculated as a plugin.

** Strict Unused Pad Directives

  - The validation check that pushes an error on unused pad directives should
    be moved to a plugin, that should be optional. There is rationale for
    allowing to keep unused pad directives. Don't be so strict, Martin.


** Link Trades

  - Create a plugin that will link together all reducing transactions
    automatically. When a transaction reduces a position, both transactions
    should have a common unique link. This can all get done in a plugin!


** Capital Gain Without Cost

  - Implement the proposal for putting the capital gain in the cost as a plugin
    that transforms the relevant transactions, those tagged as such. This will
    require some loosening of the booking method in order to make it easier to
    disambiguate a sale, and some good debugging tools as well.

    You could automatically look for the right amounts by looking at the signs.
    I think you could automate a lot of it.


** Auto-Link Booking Transactions

  - Automatically create a link between transactions that book each other.
    I'm not sure how I'm going to implement that - perhaps in the lot matching,
    a hash to the original entry will be kept in the lot - but we should be
    able to update the links to all the transactions that book together.

    This will be a great debugging tool as well... a very powerful idea that
    can be implemented entirely in a plug-in.


** Unrealized Gain

  - Find a way to pass in a plug-specific option via the file.

  - Unrealized capital gains could be inserted automatically into special
    sub-accounts, based on the current price and the cost-basis of particular
    accounts. This could be inserted automatically! e.g.

        DATE check Assets:US:Ameritrade:AAPL       10 AAPL {200 USD}

        DATE price AAPL  210 USD

      Assets:US:Ameritrade:AAPL                    2000 USD
      Assets:US:Ameritrade:AAPL:Gains               100 USD

    The "Gains" subaccount could be inserted automatically if the price differs
    from the cost basis... this would be a clever way to represent this! We
    could even do this by inserting a transaction automatically with an
    offsetting account... actually this would be the RIGHT way to do this!

      We need an option to designate which subaccount leaf to create all
      the new transactions for:

        %option account_unrealized  "Unrealized"

        2013-05-23 A "Booking unrealized gains for AAPL"
          Assets:US:Ameritrade:AAPL:Unrealized              230.45 USD
          Income:Unrealized                                -230.45 USD

      By doing this, the reporting does not have anything to do... it can choose
      to report positions at cost or in held units, and whether the gains are
      included or not entirely depends on whether these transactions have been
      inserted in or not.


** Strict Average Cost Inventory Booking Checker

  - Build a plugin that will check that accounts with average cost inventory
    booking method only have such reductions in them:

    https://docs.google.com/document/d/1F8IJ_7fMHZ75XFPocMokLxVZczAhrBRBVN9uMhQFCZ4/edit#heading=h.m74dwkjzqojh

      "Another approach would be to not enforce these aggregations, but to provide a
      plugin that would check that for those accounts that are marked as using the
      average cost inventory booking method by default, that only such bookings
      actually take place."

   This is, of cource, to be implemented only after implementing support for
   the average cost inventory booking method.


** Tip Calculator

  - Write another example plugin that splits "Expenses:Restaurant" legs into
    two two postings: "Expenses:Restaurant x 83%" and "Expenses:Tips x 17%".


** Vacation Cap Date

  - Make an plugin that computes the precise date at which my vacation will cap
    (240 VACHR) base on an account.


** Budget

  - Implement a plugin with budget constraints, as an example.

  - Look at this syntax for an example of a recurring transaction specification:
    https://www.roaringpenguin.com/products/remind
    (Sumitted by user comment.)


** Auto-Remove, Auto-Pad

  - Add a auto-remove-unused part of the auto_accounts plugin,
    that automatically removes Open directives for unused accounts. This is
    useful for demos and such.

  - Write a plugin that automatically inserts a padding directive for accounts
    with no open directive and with a balance check.


** Strict Signs Checker

  - Write a plugin that enables a check that all postings' amounts are of the
    correctly allowed sign, e.g. Expenses should almost always be a positive
    amount, Income a negative one, Assets can be both, also Liabilities. If an
    amount is posted in the contra direction, this should trigger a warning,
    unless the transaction is flag with a particular character, or some special
    tag is present.


** FBAR

  - Automatically compute the maximum account values of foreign accounts for
    the FBAR filing.


** After-Tax Balance Sheet

  - Ha... I think you just gave me a fun idea!  I'll write a plugin in Beancount
    that automatically adds a "future tax expense" entry to offset pre-tax money
    for the balance sheet, e.g. if I have a 401k account with a value of say
    100,000 USD in it, it would automatically insert an entry at the latest day
    like this:

      2014-07-03 F "Taxes to be paid on distributions."
        Expenses:Taxes:Federal        27000 USD
        Expenses:Taxes:StateNY         8000 USD
        Liabilities:FutureTaxesOnDistirbutiosn  -35000 USD

    This would make the balance sheet reflect only post-tax money, and thus be more
    meaningful.
    If I want to see post-tax money, I'll just enable the plugin from a
    command-line option.
    I'd have to find some generic way to identify which accounts are pre-tax
    somehow.



** Payees as Subaccounts

  - Create a plugin that will define subaccounts for payees within accounts and
    modify all the transactions accordingly. This would be a great way to kick
    the tires on this idea without affecting the rest of the system.

      Expenses:Electricity:ConEdison
      Expenses:Phone:TMobile
      Expenses:Groceries:WholeFoodsMarket
      Expenses:Groceries:UnionMarket

  - Should we define some notion of the default level for aggregation, per
    account? For example, in Expenses:Electricity:ConEdison, the default level
    of aggregation should be Expenses:Electricity. If we define that, using
    subaccounts should not bother us much.


** Dashboard

  Add the following to the portfolio dashboard:
  - PnL since yesterday, one week ago, two weeks ago, one month ago, three months ago
  - Current portfolio breakdowns
  - Cash report
  - A listing of short-term lots vs. long-term lots
  - Schedule of lots to become long-term in the near future
  - Returns (computed correctly, over many periods)

  From email to fxt:

    I want to build an investment dashboard, that would contain:

    - List of holdings, with various rollups (see the different aggregations of
      holdings reports)
    - Rollups of holdings against various types (e.g., Stocks vs. Bonds)
    - P/L since the morning or for the last day, over the last week, last two
      weeks, last month, last quarter, last year.
    - Report of uninvested cash and the detail of where it is
    - A listing of short-term vs. long-term lots, and a schedule of which lots are
      going to switch from short-term to long-term in the near future (to avoid
      selecting those for sale)
    - Returns, as computed by my prototype of our ideas during the bicycle trip
    - Automatically refresh current prices if run intra-day

    This script would run every hour on a crontab and generate static HTML files
    that I could access from my phone to make investment decisions and monitor
    gains/losses during the day. I'm certain you would appreciate having such a
    thing too. I want to integrate the code I already have out of
    beancount/experiments and start moving all this stuff to the
    beancount.dashboard.* and add unit tests and make it work on the tutorial file.
    This should make it easy for others to use.



* Tools
** Emacs Support

  - Idea: Implement another command like C-c x but that prints out all the
    linked transactions. Like context, print out balances from before & after,
    but also print out the combined changes to all the accounts in the linked
    transactions.

  - Idea: Implement movement commands that move the cursor to the previous/next
    linked transaction.

  - Set the comment-syntax; currently it thinks it's '# '

    Note: This is now present

  - In the new mode, we need to recreate a function that will mark a posting as
    valid (replace '!' by '*').


* Reports
** Warnings

  - You should have _some_ way to highlight accounts with either failing checks
    in them, or '!' on their postings or transactions in the balance sheet
    and/or trial balance.

  - Perhaps we want to produce a report of all transactions with a highlight on
    them.

** Balance Sheet

  - (web) We really need to reorder the accounts in a way that is more
    sensible... it's annoying to see the accounts I care about at the top of
    the page. Cash, Points, AU, should be at the bottom... I wonder if there's
    a nice heuristic. Last updated date? I think that would be good enough.

  - We need to figure out how to order the accounts on the balsheet; I want the
    most relevant near the top. Sorting accounts: compute a score made up of

    * nb. txns from the last 3 months
    * nb. checks from the last 3 months (weighted more heavily)
    * line-no of Open directive in the file.
    * last updated date.

** Capital Statement

  - Implement the Capital Statement report

** Cash Flow Statement


** Statement of Retained Earnings

  - This is possible; search online for examples, makes sense that we should
    have one, it's really, really simple to do.

** Account Linkage Report

  - Generate a Graphviz link of all the interaccount transactions that are
    larger than a certain amount.

    Generate a graph for the main kinds of account
    interchanges, by looking at the most significant transactions
    between the accounts. For example, ignore transactions which are
    too small in absolute value, or whose total is too small a portion
    of the total.

    Fun little project: Create a graphviz output from a Ledger, where
    transactions above a certain amount would generate a link between
    accounts. Note:  the threshold could be either for single
    transactions, or for aggregate amounts (absolute value).

** HTML Rendering

  - Rendering: When you collapse a parent account, its aggregate amount should
    render, and disappear when not collapsed.

  - Numbers should align to the right.

  - USD and CAD should be aggregated in their own columns for balance sheet and
    income statements. These should be specified from the command-line.

  - All entries should have collapsing a-la-JavaScript, along with
    collapse/reveal all buttons. All JS.

  - If the software is finally fast enough in Go, render RESTful on the fly for
    any date:

    * REST:  /balsheet/20121231/
    * REST:  /income/20121231/20131231/

    This way, you could have any year on the same run. No need to restart, even
    have a menu with all the years, and perhaps even some of the latest months.

  - It would be really nice to render the line numbers to the source in the HTML

  - (Performance) Implement buffered output for faster response using a separate
    thread and an iterator that yields from app.write when the data buffer is
    large enough.

  - Postings that have a "!" flag should have at least their
    background red.

  - You should more explicitly state the beginning and ending period
    on each statement pages (it is super important information).
    Just below the title.



** Excel Output

  - Find good ways to transfer data to an Excel spreadsheet. A link to download
    a file should be supported.


** Credits and Debits Rendering

  - Color the background of numbers with an inverted sign (e.g. payments in a
    liability account) differently! There should be modes to rendering balance
    sheets and income statements with inverted amounts, and it should all be
    done client-side. When amounts are rendered as credits/debits, color their
    background distinctly, so that it's obvious what kind of sign convention is
    in use.


** Links to Source

  - The new format code should keep and optionally render the source file/line
    of any transaction, and allow clicking to get to the source line in the
    rendering.

  - Maybe there should be a script that can take a report specification and
    output a list of emacs-compatible links to the entries, interspersed with
    the text format rendering! You could go "next-error" to go through the
    entries in time order, emacs taking you there one-by-one.

** Multi-Period Reports

  - One kind of report that would be GREAT is a single grid with all income accounts
    on the left with year by year on the horizontal. An overview of all the
    years. Same with month-by-month report.


** CSV Reports / Text Reports

 - Using an intermediate data structure, produce text and csv / xls reports,
   downloadable from the web front-end, or even generatable directly. All of
   this reporting infrastructure should be reusable, ideally.

  - A text rendering of the balance sheet / income statement would be
    _very_ useful for collaboration/communication with others. Add a link to
    download a text version of any report. This would be made easy if we only
    have a few distinct types of reports.

** Plots / Time-Series

  - Create a command to extract time series for any account, as a csv file. You
    could then easily use this for plotting!

  - Generate graphs of account amounts over time
  - Include average amounts, average delta amount

** List of Positions

  - Given a list of entries, you should be able to extract a list of positions
    at any point in time. Provide this as a simple function that can just be
    reused.

  - The list of positions should provide a way to check the purchase price of
    each position.

  - Positions should attempt to fetch current values using this:
    http://www.google.com/ig/api?stock=RGAGX


** Maximum Values Report

  - You should report a trial-balance -like listing of the minimum and maximum
    values of all the accounts.

** Event Reports

  - We should be able to count the days of each event type.

** Distribution of Expenses and Income

  - Add a pie chart to visualize the constitution of the Income Statement for
    Expenses and Income.

** Summary Reports

  - To create custom views, for example, weekly summaries, you could
    convert the ledger into another ledger, where entries would have
    been replaced by summary entries instead, and all the other
    functionalities would still work.

** Financial Ratio Analysis

  - Add these: http://www.csun.edu/~bjc20362/Controlling-2.pdf

** Budgeting / Goals

  - We could easily add features for budgeting, e.g. somehow set goals and then
    report on the difference between actual and the goal, and project in the
    future according to rate, e.g.:

       ;; Check that the total for this position between 2013-06-01 and 2013-12-31 < 800 USD
       2013-12-31 goal  Expenses:US:Restaurant  2013-06-01  < 800 USD

       ;; Check that the balance of this account on 2013-12-31 is >= 1000 USD
       2013-12-31 goal  Assets:Savings  >= 1000 USD


** Trades

  - You should be able to report on all booked trades during a period,
    especially with the new booking algorithm, this will be useful.
    Create a new report type for this.

* Web Interface
** Programmable View

  - GREAT IDEA! Have a web form that you can input a view filtering expression,
    e.g.  year:2014 component:Microsoft
    to have that year's transactions made with this component. Encode the
    results in a unique string that you can decode and create a corresponding
    view of the subset selected by the expression. You can then view any of the
    reports for that subset! This means we can then get rid of many of the root
    page's links automatically, yet still provide all the opportunities... this
    is the way to go, and would best mirror the command-line capabilities.

** Error reporting

  - We really need to list all the '!' entries somewhere; they should be
    annoying.

  - In the balance sheet or trial balance, mark accounts that have errors in
    red, or add a little red start next to them.

  - Implement basic error reporting page from the list of errors.

** Debits and Credits

  - The new balance sheets should be able to invert the numbers (and then they
    should get rendered differently). Basically, every number shown should be
    either in signed or cr/dr format. We should be able to switch between the
    two at render time. This should work across all number-rendering routines
    everywhere--do this centrally.

  - In the balance sheet and income statement, we need to render the amounts
    inverted (and in a slightly different style).

** Links

  - Serve links on: /link/LINK, this needs to be implemented; render a nice
    "link" href on the description somehow, use a fancy unicode char (no
    graphics).

  - (web) Render links to the right of descriptions, and the link href link
    should actually render a page of the related linked entries.

** Single-View Server

  - Idea: for condo & baking files into a zip file: allow serving only one
    ledger realization.

    * One option is to use the same base/root straing as for the web URL:

         http://localhost:8080/byyear/2013/...

      serve_one_ledger(getledger('byyear/2013'), port=8080)
      --realization='byyear/2013'

    This would serve only that realization, and not others. This way I could
    bake only this one in a zip file. This would be useful.

** Code Org

  - (web) Move table rendering functions into their own files, smaller files.

** Aesthetics

  - In the entries table HTML, highlight the relevant posting leg somehow, maybe
    use a '>>' marker, or make it bold. Something. (Bold is too much, use >>.)

  - Render "as of YYYY-MM-DD" under the title for Balance Sheet, and "from
    YYYY-MM-DD to YYYY-MM-DD" under the title for Income Statement


  - Answer to favicon.ico request.

  - Add an option to render the entries table upwards, not just downwards.

  - Use that beautiful new font (Roboto) from Tactile in the new rendering.
    Totally worth it. Use the nice Lucida-like font for numbers, like in
    TurboTax.


*** JavaScript / Client-Side Interaction

  - Render balance sheet/ income statement cells with two numbers for parent
    nodes, so that when you collapse a node, all the amounts of its children sum
    up automatically and display in its cell. You should have a consistent
    report regardless of whether nodes are collapsed or not. This will require
    some JavaScript effort.

  - Implemented a JavaScript cursor in JS. J, K up down. SPC = toggle.

  - In Journal view, pressing 'C' should toggle displaying the checks on and off.

** Trial Balance

  - We should have a nicer way to tell what accounts need to be updated.
    Highlight them red if they haven't been updated in more a month
    (configurable).
    Put the last updated date in the balance sheet or perhaps the trial balance
    page. Should be easy; we don't need a dedicated page for this.

  - Do we need a dedicated page for listing all documents? This page could
    include documents without a date, could be rendered as a tree-table, with
    the list of each document in the corresponding account. Maybe that's
    overkill. DK.

  - Shove more information in the Trial Balance page, info about errors, documents, etc.

** Multi-Year

  - A multi-year report is a global report.

** Source

  - The source page should take a special '?line=ddd' parameter that will
    scroll the page to the transaction at that line.

** Conversions

  - Render the Conversions amount at the bottom of the Conversions page...

** Bake & Scrape

  - Make the web scraper run in multiple threads... it's quite a bit too slow as
    it is. I'm sure we can make it scrape in parallel using multiprocessing and
    a work queue (this should be a fun little project and would make baking to
    an archive a lot faster in many cases).


* Export
** HTML Export as File

  - Test "bean-bake" with the v2, it doesn't appear to work.

** XML

  - Output to a structured XML format, some people are finding that useful to
    build other visualizations. In order to test this completely, do a
    round-trip test.  The code should live in beancount.parser, parallel to the
    existing code there.


** Ledger

  - Export the compatible subset to Ledger format, so you can compare the
    reports. This should be done from a tool called "bean-convert".


** Visualizations
*** TreeMaps

  - You just *have* to generate TreeMaps of the Expenses and Assets subtrees:
    http://bost.ocks.org/mike/treemap/


** Portfolio tracking softwares

  - You should be able to export to input files or APIs for websites that track
    portfolios for you, such as Google Finance and Yahoo and others. Use the
    list of holdings as input. This should perhaps just be another report name.

* Documentation
** Challenges

  - Document those below which I'm already able to do, and those which require
    new features to be able to be done, move them into a separate appendix,
    with explanations on how to do it.

**** Cash vs. Accrual Accounting

Of course a real accountant would just do this: (accrual based accounting)

2014-05-19 * "Booking tithe”
 Expenses:Tithe     300 USD
 Liabilities:Tithe     -300 USD

2014-05-20 * “Paying tithe”
  Liabilities:Tithe      300 USD
  Assets:Checking  -300 USD

But this records the expense on a different day than when you actually paid it.
That would be a problem if, for example, you live in the US and wanted to claim
a tax deduction for the tithe, in which case you must claim the deduction for
the year the tithe was actually paid (cash based accounting).

This is indeed the right solution to this! Accumulate a liability as you go,
and resolve it with real transactions later on.

This case keeps coming back again and again, of wanting to do accrual
accounting but wanting to do cash declarations. I think we need to have a long
and separate discussion about cash vs accrual accounting and for sure we can
come up with a creative solution that solves this problem.



**** Can I generate a nice year-on-year summary of income and expenses?

  - Including RSP contribs, like my bu spreadsheet that I crafted manually? Can
    I do that? That would be awesome!

**** Maximum Balance

  - Can I compute the maximum value of each account at the end of every year
    (for foreign assets decl.) This would be useful for FBAR / FATCA
    declarations.

**** Complete Return (IRR) on Condo

  - Challenge: Can I compute IRR return on my condo accurately?
    TODO: Add benefits received as an Income, as transactions.
    You should be able to compute the IRR of any Ledger!

**** Taxation Rate

  - Challenge: Can I automatically compute my taxation rate for every year?

**** List of Assets

  - Challenge: Can I obtain a list of my assets at any time?

**** Make a report of currency exposure

  - For a particular balance sheet, report the total currency exposure of the
    ledger. This should be a very simple report, probably in the form of a pie
    chart.  Maybe this pie chart should be located in the capital report
    (possibly makes sense).

**** Capital Gains

  - Capital gains should not count commissions nor on the buy nor on the
    sell side. How do we book them like this?  Can we count this somehow
    automatically? Misc accounts? Not sure.

**** Inflation Adjusted Balance Sheets and Charts

  - It would be AWESOME to look at a balance sheets from the past but
    inflation-adjusted for any date... Answer this question easily:

      "What was I making in 2010 in today's dollar terms?"

  - How would I produce an inflation adjusted version of some charts. Maybe all
    charts should have that option?

**** Statement of Assets (for Will)

  - In order to have someone else be able to take care of your business, you
    should be able to produce a list of the accounts open at the end of the
    period, with the account ids and balances. This should be printable and
    storable, for someone else to take care of your things in case you die.


**** Compare common costs using constant TMV

  - Look at average meal 10 years ago, average electricity, etc. things that
    should be equal, and correct for the time-value-of-money, compare prices
    today with prices then. Maybe come up with some kind of constant unit that
    I can convert everything to.

**** GIFI Reporting

  - You could write a script to automatically fill this form:
    http://www.cra-arc.gc.ca/E/pub/tg/rc4088/rc4088-12e.pdf

      "With Beancount, one thing that would be doable _outside_ of Beancount, as
    a separate script, is to associate a set of accounts to these GIFI codes and
    automatically generate the forms."


** Change List

- Implemented in Python 3, from scratch.

- Internal data structures are more functional, immutable, allowing you to more
  easily create scripts that use the in-memory data. Overall, the new code is
  way simpler and much easier to understand because of this. It's actually
  become dead simple.

- New, simplified, and more consistent (and rigid) syntax will make it possible
  to add more features in the future, and to have parsers in other languages too
  (e.g. Go).

- Booking trades with capital gain tracking should now work.

- The new parser is written in C, so it is much much faster, and future changes
  will be easier

- The new web server fixes annoying rendering issues.

  * Balance sheet amounts can now reported in terms of book values.
  * Debit accounts can now be rendered with positive numbers (color-coded).
  * The internal data structure changes are much more general, and allow, for
    instance, creating a balance sheet at any point in time. In particular, you
    can have a balance sheet at the beginning and end of an exercise.

- Some internal design flaws were fixed, like checks on filtered ledgers showing
  up from incorrect periods.

- Various outputs to text, csv, and xls are now supported for easier sharing.

- The input file is monitored by the server, and can be automatically reloaded.
  This makes it easier to just start the web server, then edit the file to
  update what you need.

- There is no need to specify a filter period anymore; the interface is able to
  realize any required periods, and the GUI provides access to most common
  cross-sections (all, by year, by tag, by payee, transactions with bookings,
  etc.). You should be able to just specify the GUI.

- Client-side javascript has been added for a neater, more compact rendering of
  journals.

- New scripts to extract a list of current positions at any time, and global
  summaries over many years or months.


** Presentation Material

  - Use impress.js to built a visualization of the DE method

  - Record a video, that's an easy way to explain how this works.

  - IDEA!!!  Use drawings a-la-ThinkBig or whatever it is. This will be the
    perfect medium for this. Mix it with video. Start writing a detailed script.

  - Begin with a USB key in hand. "On this 8 GB USB key, I have all of 8 years
    history of financial transactions in my life. Every single price paid that
    went recorded into an account it these.
** Padding documentation from email

  - Put this in the docs to explain "pad"

     > > Ok, restarted example, let's say you begin
     > > accounting in dec 2013, you'll have this:
     > >
     > >   2010-01-01 open
     > >   2010-01-01 pad
     > >   2013-12-04 balance
     > >   2013-12-08 * ...
     > >   2013-12-11 * ...
     > >   2013-12-17 * ...
     > >
     > > eventually, moving forward, you'll get to 2014:
     > >
     > >   2010-01-01 open
     > >   2010-01-01 pad
     > >   2013-12-04 balance
     > >   2013-12-08 * ...
     > >   2013-12-11 * ...
     > >   2013-12-17 * ...
     > >   2013-12-22 * ...
     > >   2013-12-29 * ...
     > >   2014-01-02 * ...
     > >   2014-12-04 balance
     > >   2014-12-06 * ...
     > >
     > > Allright, now you decide you like this, and you
     > > want to enter statements before you started.
     > > You find your paper statement for november, and
     > > fill in:
     > >
     > >   2010-01-01 open
     > >   2010-01-01 pad
     > >   ; here you insert
     > >   2013-11-04 balance
     > >   2013-11-08 * ...
     > >   2013-11-18 * ...
     > >   ...
     > >   ; this is what was there previously
     > >   2013-12-04 balance
     > >   2013-12-08 * ...
     > >   2013-12-11 * ...
     > >   2013-12-17 * ...
     > >   2013-12-22 * ...
     > >   2013-12-29 * ...
     > >   2014-01-02 * ...
     > >   2014-12-04 balance
     > >   2014-12-06 * ...
     > >
     > > Great. Now, notice how the balance for
     > > 2013-11-04 is probably different than that of
     > > 2013-12-04. If instead of a pad directive you
     > > had added a manual adjustment, you'd have to
     > > change it here. This is the beauty of the pad
     > > directive: it automatically does it for you.
     > >
     > > Now, let's keep going backward in time. You dig
     > > around your records, you find September's
     > > statement, but you cannot find the statement
     > > for October, maybe it's lost, or somewhere
     > > else. Fine! You insert a pad directive to
     > > account for those missing transactions:
     > >
     > >   2010-01-01 open
     > >   2010-01-01 pad
     > >
     > >   2013-09-04 balance
     > >   2013-09-05 * ...
     > >   ... september transactions
     > >   2013-09-30 * ...
     > >   2013-10-04 balance
     > >
     > >   ; padding for missing October statement,
     > > where is my statement?
     > >   2013-10-04 pad
     > >   2013-11-04 balance
     > >
     > >   ... november transactions
     > >   2013-11-08 * ...
     > >   2013-11-18 * ...
     > >   ...
     > >   2013-12-04 balance
     > >
     > >   2013-12-08 * ...
     > >   2013-12-11 * ...
     > >   2013-12-17 * ...
     > >   2013-12-22 * ...
     > >   2013-12-29 * ...
     > >   2014-01-02 * ...
     > >   2014-12-04 balance
     > >
     > >   2014-12-06 * ...
     > >
     > > This is the full example.

Improve this bit:

    >   But the detailed explanation cannot be found. There's only one phrase: „Think
    >   of the Equity account as something from the past that you had to give up in
    >   order to obtain the beginning snapshot of the Assets + Liabilities balance.“
    >
    > Great comment. I'll improve this.

 More user comments:

    >   After doing my research, I found about debits and credits, which in Beancount
    >   you represent with positive numbers and negative numbers respectively. I
    >   found that having a name for each group of accounts helps me to think of them
    >   at the same time, e.g. Liabilities+Equity+Income as part of a common thing,
    >   instead of having to research each of it independently.
    >   In the documentation you start speaking about numbers, then about signs, then
    >   about grouping the accounts. Maybe it's better to go top-down and start
    >   saying that there are two types of account (usually +, usually -) and then
    >   divide each group further.
    >
    > I will change that, thanks for the comment.

** Example

  (documentation)
  - Write a worked and detailed example of generating automated transactions in
    the Plugins document.
* Name ideas

  - beangrind (new import system)
  - beanroast (new import)a
  - beangreen
  - beanfilter
  - beancocoa
  - beantamp<|MERGE_RESOLUTION|>--- conflicted
+++ resolved
@@ -1,6 +1,19 @@
 -*- mode: org -*-
 beancount: TODO
-<<<<<<< HEAD
+* File Cleanup
+
+  - Remove plugins from ops, remove algorithms from core:
+
+      b.ops.auto_accounts -> b.plugins.auto_accounts  (easy)
+      b.ops.implicit_prices -> b.plugins.implicit_prices  (easy)
+      b.ops.documents -> b.plugins.documents  (not sure if breaks)
+
+      b.core.getters -> b.ops.realization (does it add deps?)
+      b.core.realization -> b.ops.realization (does it add deps?)
+
+  - Define a C extension module to implement D().
+
+
 * C Code Review
 
 
@@ -31,20 +44,6 @@
 
   - Add a test for passing in different strings.
   - Add tests for strings with an explicitly provided encoding.
-=======
-* File Cleanup
-
-  - Remove plugins from ops, remove algorithms from core:
-
-      b.ops.auto_accounts -> b.plugins.auto_accounts  (easy)
-      b.ops.implicit_prices -> b.plugins.implicit_prices  (easy)
-      b.ops.documents -> b.plugins.documents  (not sure if breaks)
-
-      b.core.getters -> b.ops.realization (does it add deps?)
-      b.core.realization -> b.ops.realization (does it add deps?)
-
-  - Define a C extension module to implement D().
->>>>>>> 36568d9c
 
 
 * Explicit Tolerance
