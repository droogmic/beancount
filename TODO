--- conflicted
+++ resolved
@@ -1,5 +1,180 @@
 -*- mode: org -*-
 beancount: TODO
+* Query Language
+
+  - Add tests for all environment functions
+  - Add interactive shell tests (somehow)
+  - Rename bean-query to bean-report
+    * Allow calling with a command-line argument directly
+    * Support a 'batch mode' format to process multiple statements (needs
+      support for redirection of output to files)
+  - Create tests for all the realistic test cases
+  - Write a documentation doc
+
+  - In docs: explain five ways to "get data out": web, report, query,
+    export/convert, write script.
+
+
+  - Implement basic JOURNAL and BALANCES transformations, even if basic.
+  - Create a setvar for style (boxed, spaced, etc.)
+  - Rename 'change' column to 'position'.
+  - Compute the special 'balance' row and produce journals with it.
+
+  - Cache .format methods in renderers, they may be caching the formatting
+    themselves. Time the difference, see if it matters, look at CPython
+    implementation to find out.
+
+  - The current number formatting code truncates numbers longer than the mode
+    and should be rounding it. Make it round.
+
+  - Another problem is that although the mode of the precision could be
+    selected to be 2, if other currencies have a higher maximum, numbers with
+    greater precision than that will render to more digits. This is not nice.
+
+  - The insertion of unrealized value in this test query is the reason we have
+    14 digits of precision; this is not right, the unrealized entries should be
+    generated with less precision, should be quantized to the mode of the
+    precisions in the input file itself:
+
+       select account, sum(units(change)) from close on 2015-01-01   where account ~ 'ameritra'   group by 1 order by 1;
+
+
+    Time to write test for this, for the mode rounding.
+
+
+  - Make mode of decimal objects "per currency" in the amount renderer.
+
+  - Add help like this: "help <topic>": help should be provided via docstring
+    over columns, functions, and parsed commands (select, print, journal, etc.).
+    Create a function that will compile all the help topics and implement it
+    from the shell. There should also be a way to list all the help topics.
+    Something basic, but one should be able to craft a query from it and find
+    out the list of legal names in each environment.
+
+
+
+  - Render with custom routine, not beancount.reports.table
+
+    * Find a way to pipe into treeify
+    * Deal with rendering on multiple lines, e.g., for inventories with multiple positions
+
+  - Make it possible to run from the command-line in batch mode
+
+
+
+
+  - Implement set variables for format and verbosity and display precision and what-not
+  - Implement JOURNAL account FROM
+  - Implement BALANCES FROM
+
+
+
+  - Support both orders for this:
+
+      beancount> select account, sum(units(change)), sum(cost(change))   group by 1 order by 1;
+      beancount> select account, units(sum(change)), cost(sum(change))   group by 1 order by 1;
+      ERROR: Invalid function 'units(Inventory)' in targets/column context.
+
+
+  - Support matching on other than Transactions instances.
+
+  - You could apply an early limit only if sorting is not requested, stopping
+    after the limit number of rows.
+
+  - Implement and support the ResultSetEnvironment for nested select quereis.
+    (Actually allow evaluating the SQL against generic rows of datasets.)
+
+  - New columns and functions:
+    * Add date() function to create dates from a dateutil string
+    * Support simple mathematical operations, +, - , /.
+    * Implement set operations, "in" for sets
+    * Implement globbing matches
+
+
+
+
+  - Flatten should parse closer to distinct keyword, as in SELECT FLATTEN ...
+
+  - Maybe add format keyword followed by the desired format instead of a set var
+    (or add both)
+
+  - Redirecting output should be done with > at the end of a statement
+
+  - "types ..." : print the inferred types of a statement, the targets, or maybe
+    that's just part of EXPLAIN? DESCRIBE? Describe prints all the columns and
+    functions in each environments? Or is it HELP?
+
+  - BALANCES should use and translate operating currencies to their own column,
+    and it should just work automatically. It should pull the list of operating
+    currencies and generate an appropriate list of SELECT targets.
+
+  - Create an "AROUND(date, [numdays])" function that matches dates some number
+    of days before or after. We should be able to use this to view transactions
+    occurring near another transaction.
+
+  - This causes an ugly error message:
+    beancount> print from has_account ~ 'Rent';
+
+  - That's weird, why didn't those get merged together, investigate:
+
+     beancount> select cost_currency, sum(cost(change)) where account ~
+     'assets.*inv' group by 1 ;
+     ,-----+-----------------------------------.
+     +-----+-----------------------------------+
+     | CAD | XXXXX.XXXXXXX0000000000000000 CAD |
+     |     | XXXXX.XXXXXXX0000000000000000 CAD |
+     | USD |                                   |
+     `-----+-----------------------------------'
+
+    This is probably due to lot-dates not being rendered.
+
+  - You need to support "COUNT(*)", it's too common. r.Count(r.Wildcard()).
+
+  - The shell should have a method for rendering the context before and after a
+    particular transcation, and that transaction as well, in the middle. This
+    should replace the "bean-doctor context" command.
+
+  - As a special feature, add an option to support automatic aggregations,
+    either implicitly with a set-var, or with the inclusion and support of
+    "GROUP BY *", or maybe "GROUP BY NATURAL" which is less misleading than
+    "GROUP BY *". Or perhaps just "GROUP" with the "BY ..." bit being optional.
+    I like that.
+
+    Although MySQL treats it differently: "If you use a group function in a
+    statement containing no GROUP BY clause, it is equivalent to grouping on all
+    rows. For more information, see Section 12.17.3, “MySQL Handling of GROUP
+    BY”."
+
+
+
+  - For the precision, create some sort of context object that will provide
+    the precision to render any number by, indexed by commodity. This should be
+    accumulated during rendering and then used for rendering.
+
+  - Provide an option to split apart the commodity and the cost commodity
+    into their own columns. This generic object should be working for text, and
+    then could be simply reused by the CSV routines.
+
+  - Add EXPLODE keyword to parser in order to allow the breaking out of the
+    various columns of an Inventory or Position. This design is a good balance of
+    being explicit and succint at the same time. The term 'explode' explains well
+    what is meant to happen.
+
+       SELECT account, EXPLODE sum(change) ...
+
+    will result in columns:
+
+        account, change_number, change_currency, change_cost_number, change_cost_currency, change_lot_date, change_lot_label
+
+
+
+  - Idea: support entry.<field> in the targets and where clauses. This would
+    remove the need to have duplicated columns, would make the language simpler
+    and more intuitive.
+
+
+
+
 * Requirements for Shipping 2.0
 ** Establish Display Precision
 
@@ -119,6 +294,11 @@
   Please excuse the mess. Of course, I'll clean it up before every release.)
 
 
+
+
+  - In the comparison doc: describe how Beancount has asset types
+
+
   - A nice new Health Care section is nearly complete... complete it with DEDUC
     and COPAY legs explanation. Write an accompanying plugin to insert the
     deductible tracking and what-not.
@@ -153,18 +333,6 @@
     trades can be easily identified by looking at all entries that relate to a
     particular lot.
 
-<<<<<<< HEAD
-
-  - In the comparison doc: describe how Beancount has asset types
-
-  - Is there a script somewhere that can accept a CSV file and render a CSV
-    pivot table from it?  The reason we need support is in order to carry out
-    operations on columns of inventories. Maybe we should impleemnted some sort
-    of swiss-knife tool that is able to parse inventories from columns and
-    perform various operations on them, aggregations, etc. using Beancount's
-    Inventory() class. This could be a powerful tool!
-=======
->>>>>>> 8285514c
 
   - Extend the option syntax to allow an optional arbitrary configuration
     expression for plugins, instead of the current method:
@@ -180,198 +348,9 @@
     plugins, which require a more extensive configuration.
 
 
-<<<<<<< HEAD
-** Example File
-
-  - Consume vacation
-
-
-* Query Language
-
-  - Add tests for all environment functions
-  - Add interactive shell tests (somehow)
-  - Rename bean-query to bean-report
-    * Allow calling with a command-line argument directly
-    * Support a 'batch mode' format to process multiple statements (needs
-      support for redirection of output to files)
-  - Create tests for all the realistic test cases
-  - Write a documentation doc
-
-  - In docs: explain five ways to "get data out": web, report, query,
-    export/convert, write script.
-
-
-  - Implement basic JOURNAL and BALANCES transformations, even if basic.
-  - Create a setvar for style (boxed, spaced, etc.)
-  - Rename 'change' column to 'position'.
-  - Compute the special 'balance' row and produce journals with it.
-
-  - Cache .format methods in renderers, they may be caching the formatting
-    themselves. Time the difference, see if it matters, look at CPython
-    implementation to find out.
-
-  - The current number formatting code truncates numbers longer than the mode
-    and should be rounding it. Make it round.
-
-  - Another problem is that although the mode of the precision could be
-    selected to be 2, if other currencies have a higher maximum, numbers with
-    greater precision than that will render to more digits. This is not nice.
-
-  - The insertion of unrealized value in this test query is the reason we have
-    14 digits of precision; this is not right, the unrealized entries should be
-    generated with less precision, should be quantized to the mode of the
-    precisions in the input file itself:
-
-       select account, sum(units(change)) from close on 2015-01-01   where account ~ 'ameritra'   group by 1 order by 1;
-
-
-    Time to write test for this, for the mode rounding.
-
-
-  - Make mode of decimal objects "per currency" in the amount renderer.
-
-  - Add help like this: "help <topic>": help should be provided via docstring
-    over columns, functions, and parsed commands (select, print, journal, etc.).
-    Create a function that will compile all the help topics and implement it
-    from the shell. There should also be a way to list all the help topics.
-    Something basic, but one should be able to craft a query from it and find
-    out the list of legal names in each environment.
-
-
-
-  - Render with custom routine, not beancount.reports.table
-
-    * Find a way to pipe into treeify
-    * Deal with rendering on multiple lines, e.g., for inventories with multiple positions
-
-  - Make it possible to run from the command-line in batch mode
-
-
-
-
-  - Implement set variables for format and verbosity and display precision and what-not
-  - Implement JOURNAL account FROM
-  - Implement BALANCES FROM
-
-
-
-  - Support both orders for this:
-
-      beancount> select account, sum(units(change)), sum(cost(change))   group by 1 order by 1;
-      beancount> select account, units(sum(change)), cost(sum(change))   group by 1 order by 1;
-      ERROR: Invalid function 'units(Inventory)' in targets/column context.
-
-
-  - Support matching on other than Transactions instances.
-
-  - You could apply an early limit only if sorting is not requested, stopping
-    after the limit number of rows.
-
-  - Implement and support the ResultSetEnvironment for nested select quereis.
-    (Actually allow evaluating the SQL against generic rows of datasets.)
-
-  - New columns and functions:
-    * Add date() function to create dates from a dateutil string
-    * Support simple mathematical operations, +, - , /.
-    * Implement set operations, "in" for sets
-    * Implement globbing matches
-
-
-
-
-  - Flatten should parse closer to distinct keyword, as in SELECT FLATTEN ...
-
-  - Maybe add format keyword followed by the desired format instead of a set var
-    (or add both)
-
-  - Redirecting output should be done with > at the end of a statement
-
-  - "types ..." : print the inferred types of a statement, the targets, or maybe
-    that's just part of EXPLAIN? DESCRIBE? Describe prints all the columns and
-    functions in each environments? Or is it HELP?
-
-  - BALANCES should use and translate operating currencies to their own column,
-    and it should just work automatically. It should pull the list of operating
-    currencies and generate an appropriate list of SELECT targets.
-
-  - Create an "AROUND(date, [numdays])" function that matches dates some number
-    of days before or after. We should be able to use this to view transactions
-    occurring near another transaction.
-
-  - This causes an ugly error message:
-    beancount> print from has_account ~ 'Rent';
-
-  - That's weird, why didn't those get merged together, investigate:
-
-     beancount> select cost_currency, sum(cost(change)) where account ~
-     'assets.*inv' group by 1 ;
-     ,-----+-----------------------------------.
-     +-----+-----------------------------------+
-     | CAD | XXXXX.XXXXXXX0000000000000000 CAD |
-     |     | XXXXX.XXXXXXX0000000000000000 CAD |
-     | USD |                                   |
-     `-----+-----------------------------------'
-
-    This is probably due to lot-dates not being rendered.
-
-  - You need to support "COUNT(*)", it's too common. r.Count(r.Wildcard()).
-
-  - The shell should have a method for rendering the context before and after a
-    particular transcation, and that transaction as well, in the middle. This
-    should replace the "bean-doctor context" command.
-
-  - As a special feature, add an option to support automatic aggregations,
-    either implicitly with a set-var, or with the inclusion and support of
-    "GROUP BY *", or maybe "GROUP BY NATURAL" which is less misleading than
-    "GROUP BY *". Or perhaps just "GROUP" with the "BY ..." bit being optional.
-    I like that.
-
-    Although MySQL treats it differently: "If you use a group function in a
-    statement containing no GROUP BY clause, it is equivalent to grouping on all
-    rows. For more information, see Section 12.17.3, “MySQL Handling of GROUP
-    BY”."
-
-
-
-  - For the precision, create some sort of context object that will provide
-    the precision to render any number by, indexed by commodity. This should be
-    accumulated during rendering and then used for rendering.
-
-  - Provide an option to split apart the commodity and the cost commodity
-    into their own columns. This generic object should be working for text, and
-    then could be simply reused by the CSV routines.
-
-  - Add EXPLODE keyword to parser in order to allow the breaking out of the
-    various columns of an Inventory or Position. This design is a good balance of
-    being explicit and succint at the same time. The term 'explode' explains well
-    what is meant to happen.
-
-       SELECT account, EXPLODE sum(change) ...
-
-    will result in columns:
-
-        account, change_number, change_currency, change_cost_number, change_cost_currency, change_lot_date, change_lot_label
-
-
-
-  - Idea: support entry.<field> in the targets and where clauses. This would
-    remove the need to have duplicated columns, would make the language simpler
-    and more intuitive.
-
-
-
-
-* Current / Misc / To Be Classified
-
-  (This is a grab bag of ideas. When I have a new idea coming to me, I don't
-  have time to think about where to put it, I just come here and jot it down.
-  Every couple of months I clean this mess up and put it in the sections below.
-  Please excuse the mess. Of course, I'll clean it up before every release.)
-=======
   - Eventually you want to clean up the locations of the example files. I think
     the basic.beancount and starterkit.beancount files aren't really that useful
     anymore, other than for automated testing.
->>>>>>> 8285514c
 
 
   - You should add tests to ensure that an Inventory() can never have positions
@@ -479,12 +458,6 @@
   - Idea! Allow the selection or reporting of all the postings since their last
     balance check in each account. These postings can be called "unverified"
     and it should be possible to report just those.
-
-
-
-  - Printer should not leave empty line if previous directing is the same type
-    except if transaction. This would work.
-
 
 
 
