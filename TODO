-*- mode: org -*-
beancount: TODO
* Requirements for Shipping 1.0

  - In ledgerhub: descriptions have this format ...~NYF
    Take advantage of the instrument being available to book it!

  - Make new report: networth, holdings rolled by currency






  - Complete "bean-query 'print' report", add balances in comments.

  - Complete full unittests coverage (as per find-missing-tests.py).
    Remaining (to be processed in this order):

       src/python/beancount/parser/printer.py                 INCOMPLETE

         Finish round-trip test on my personal ledger file.
         Integrate bean-roundtrip test code into bean-doctor.
         Add printer tests with round-trip.
         Test all fields.
         Also add a 'compare' command to bean-doctor, to compare two files.

       src/python/beancount/parser/documents.py               INCOMPLETE

         Could this move to a plugins directory? I think so.
         This is a transformation. Either ops or plugins.

     src/python/beancount/parser/lexer_test.py              MISSING

       Create an automated test for the lexer as well.

     src/python/beancount/ops/summarize.py                  INCOMPLETE
     src/python/beancount/ops/pad.py                        INCOMPLETE
     src/python/beancount/ops/validation.py                 INCOMPLETE

     src/python/beancount/ops/check.py                      INCOMPLETE

       Rename this file to balance to match the directive?
       Not sure. Another file is named that way.

     src/python/beancount/web/acctree.py                    MISSING
     src/python/beancount/web/journal.py                    MISSING

     src/python/beancount/web/bottle_utils.py               MISSING

     src/python/beancount/web/views.py                      MISSING
     src/python/beancount/web/gviz.py                       MISSING


     src/python/beancount/loader.py                               INCOMPLETE



  - Look at deps for beancount.core.realization and move it upstream where it
    makes sense, maybe ops.



  - Prices:
     Fetch and save a historical table of monthly exchange rates for USD/CAD, USD/AUD, EUR/USD since 2000
     ledgerhub-fetch-prices is borked, outputs Nones
  - You also have to complete ledgerhub's code to correctly extract various
    prices... many broken extractors there, but that's a different story.




  - Rename/simplify function names in beancount.core.account (see FIXMEs)
  - Implement account.split() and perhaps remove references to
    split(account.sep) everywhere.




  - Add emacs configuration to highlight beyond 90 in this specific project,
    that does not use the fringe.
  - We really do need a little function that will align a paragraph's
    currencies automatically.





  - Check that an account without an Open directive has one that gets
    automatically inserted for it in addition to the error that gets generated.





  - web: Render a table of prices, in case there are only a few price points.
    We should also have a report type for prices.

  - Merge Holdings tab into Shareholder's Equity, less tabs, similar report.
    Complete the equity value page with prices.py, render the rates used to that page.





  - Build a more complete and representative of reality example file, bake, and
    share on ledger-cli

  - Begin an examples files, create links to all docs from README, even if incomplete
  - Convert all documentation to a GDoc
  - Create cookbook





  - Add a test for --view option.



  - BUG: MSSB documents aren't found... fix FIXMEs in documents.py



  - Clean up the interface of loader.load(), it's ugly.
  - Implement all the missing global pages.
  - All errors should be displayed in an overlay





  - Fix all docstrings re. Account instance, artifacts of having had an Account object.

  - Configure and run a clean pylint on the entire codebase.
  - Add all docstrings with args Google-style.
  - Fix all FIXMEs everywhere.
  - Add __author__ to all files?

  (depends)
  - Write a new command to bean-doctor that checks the dependencies dynamically
    and reports on them, with versions if possible, for reporting bugs:
    etc/check-depends.py, do this for 1.0, or better: bean-doctor 'depends'

  - bake: Spit out a nice error if wget is not installed/available.

  - Review all the code and make all creation of Decimal objects use to_decimal
    instead of Decimal, for consistency.
  - Alias to_decimal to 'D' and replace everywhere.

  - There have been some rare, but occurring few instances of really odd syntax
    making the parser ignore some transactions silently; this is not
    acceptable. Attempt to reproduce this again (not obvious, problems have all
    been fixed I think) and implement better error checking if possible.

    Reproduction hints: before eeea4b4d5605, a transaciton line with no strings
    at all, e.g. a line starting with "YYYY-MM-DD * ", would entirely ignore
    a transaction. Find a way to trigger an error on this.

    Other examples that bring up this problem (pre eeea4b4d5605):

      This parses wrong and silently--fix it:
      2014-04-20 * "Money from CC" ^610fa7f17e7a #trip-montreal-april-2014

      This works okay:
      2014-04-20 * "Money from CC" #trip-montreal-april-2014 ^610fa7f17e7a

  - Make sure all exceptions do NOT end with a period, nor do any of the
    logging.*() calls.

  - Install flake8, PyChecker, pep8 after pylint passes, run all of them.





  - Add a test for this (somewhere else): If something like this occurs, which
    price should appear in the prices database? This should trigger a warning that
    no price directive is inserted (this is what it should do: don't insert a
    price in this case, because we don't know which):

      2014-01-15 *
        Income:Misc
        Assets:Account1      1 HOUSE {100 USD}
        Liabilities:Account1 1 HOUSE {101 USD}
        Equity:Account1      1 HOUSE {102 USD}
        Expenses:Account1    1 HOUSE {103 USD}
        Income:Account1      1 HOUSE {104 USD}

    Also, deal with multiple implied price points added from different
    transactions on the same day... instead of just taking the later one, drop
    the price points? But this breaks an assumptin in add_unrealized_gains()
    which assumes that a price point will always be available if the unit is
    held at cost. Make a decision.






  - Make automatic price directives actually create a price entry in the list
    of output entries. This should simplify some of the code and allow this
    debugging output to be much clearer to the user.

  - Consider creating a switch that would auto-create accounts not seen yet,
    for the purpose of making demos (not sure if that's a great idea though).




  - "Position with lots goes negative" should output an error message and be caught, because if it is run by the web
    server, it serves no page. Needs to be integrated like all the other error messages:

      127.0.0.1 - - [22/May/2014 21:51:14] "GET /view/year/2014/income HTTP/1.1" 500 762
      Traceback (most recent call last):
        File "/usr/local/lib/python3.3/dist-packages/bottle.py", line 783, in _handle
          return route.call(**args)
      ...
        File "/home/blais/p/beancount/src/python/beancount/core/inventory.py", line 65, in __init__
          self.add_position(position)
        File "/home/blais/p/beancount/src/python/beancount/core/inventory.py", line 260, in add_position
          return self._add(new_position.number, new_position.lot, allow_negative)
        File "/home/blais/p/beancount/src/python/beancount/core/inventory.py", line 298, in _add
          raise ValueError("Position with lots goes negative: {}".format(self))
      ValueError: Position with lots goes negative: Inventory(-2.00 PUMP {20.00 USD})




  - Review usage of @parsedoc vs. @loaddoc, maybe we should be more thorough
    about that and use @loaddoc in more places, as it performs data validation.
lugins
  - Maybe all the decorators for docstring parsers should be moved to a
    dedicated module. That would make sense.




  - COOL! I can subclass the namedtuples!  Do this to make printing the
    postings and entries much easier.

      class Posting(_Posting):
          def __str__(self):
              return _Posting.__str__(self._replace(entry=None))

  - Also derive from namedtuple to provide a stable hash function instead of
    code in beancount.core.compare.

  - Can we make Inventory a subclass of 'list'?  That would be real nice, would
    make a lot of sense.




  - Parsing this does not fail; it really should, this is a bug:
      "2013-04-01 balance Assets:Bank:Checking   555.00 CAD.11"

  - Convert to_decimal to 'D' everywhere... this is an important and nice convenience.

  - Make sure you can parse Amounts with space between the - sign and the number:
    "- 20 USD" kicks an error.



  - Documentation:

    * Beancount: document "choices": subaccounts vs tags vs payees, postings at
      leaves only or not,... Have a section to discuss these choices in the
      documentation.



  - Remove adding the unrealized gains for v2 from the loader in order to
    simplify the interface. Remove the option even. This will be reintroduced
    via a plugin in a further release. This is the right thing to do! Plugins
    will be aplenty.


* Current / Misc / To Be Classified

<<<<<<< HEAD
  - In the 'print' report, add a comment at the end of each posting line with
    the balancing amount! This is an important debugging tool! Make this happen.

  - Make implicitly derived price directives generated by a transformation, as
    an explicit price directive.

  - (avg cost) To implement this, move all balancing to a stage after the
    parsing stage. Balancing the entries should be running right after parsing
    and will need to do a partial realization for the affected accounts only,
    for the postings with average cost. But in any case, all the balancing
    should move to a stage right after parsing and should not be an optional
    stage.
=======
  - Produce a currency exposure view by aggregating holdings to cost-currency,
    and then include OANDA hedging position.
>>>>>>> 5f3d2551

  - Remove legacy support for PIPE character in syntax, update cheatsheet.

  - For table rendering, move the actually formatting at rendering time. CSV
    files should have fractional values for percentages, txt and html should
    have % values.  I need to figure out a good solution for this.
    Maybe the thing to do is to move the field selection at rendering stage, or
    at least to have it at both.

  - Create special make target to run tests on my own large Ledger.
    This should bean-check, bean-roundtrip, bean-bake / scrape.

  - Hmmm... compare does not actually allow two identical entries in a file.
    Solve that, using a differentiator, such as the fileloc or file no, or
    something. Maybe while reading we should insert a version number in
    duplicate entries automatially? Not sure.

    Another solution would be to warn on duplicate entries!  Maybe we just
    don't allow these. It really wouldn't be much of a big deal. And this would
    be easy to implement as part of our load checks. They're more often than
    not errors.


  - Summarize Ledger's --limit --real --virtual --equity, etc. options.

  - Write a plugin to compute total tax/income


  - The balance sheet "close" problem - how do we specify closing at a
    particular point in time - can be solved by providing parameters to the
    report, e.g.

       balsheet:2014-01-01:2015-01-01
       income:2014-01-01:2015-01-01

    Of course, this needs conveniences. The period, if there is only a SINGLE
    ONE, should be interpreted as "from the beginning of this period to the
    ending of it (one over)". Otherwise, the meaning is the beginning of both.
    Here are other illustrative examples:

       balsheet  -> from BEGINNING OF TIME to NOW
       balsheet:2014  -> from 2014-01-01 to 2015-01-01  (most common)
       balsheet:2014-05  -> from 2014-05-01 to 2015-06-01
       balsheet:2014:2015-08  -> from 2014-01-01 to 2015-08-01

    The same goes for income.
    The nice thing is that I think we can now move the closing of entries
    within the report generation itself, instead of being at the top-level of
    the web app. This will be simpler and cleaner!



  (plugins)
  - Should we extend the syntax to allow the specification of loader plugins?
    That might be an interesting idea... e.g.

      plugin "beancount.plugins.forecast"

    This is a powerful idea... means everyone could have their own little
    custom mod function. We could provide a set of standard and useful ones.
    And we would have to validate the produced entries to death, just to make
    sure all the invariants are respected.

    - Adding the unrealized gains should be a loader plugin! This is an obvious
      one. Make this before the release, in order to simplify the loader()
      interface as much as possible.

    - Pad could be a plugin, definitely.

    - Check could also be a plugin.

    - It should be possible to make the parser accept unknown directives that
      accept an arbitrary list of accounts and string parameters, like this:

        2014-06-01 unknown Assets:US:CreditCard "Something"




  (scripts)
  - bean-ledger: Write a script to convert to Ledger syntax. This should be easy!

  - bean-format or bean-align: Write a script to autoamtically align a region's
    transactions, or an entire file.

  - bean-query accounts: make a report that prints out just the chart of
    accounts using the list of parser entries, just the open entries,
    'bean-query accounts'

  - bean-query currency_dates: Write a script that will automatically fetch the
    dates I held various positions at cost for throughout the history and a list
    of weekly dates to fetch rates for. LedgerHub could use that to fetch all
    the prices it needs at reasonable intervals.





  - (code) Make Position into a namedtuple with hashing instead of just an
    object. See if we can remove its __hash__ method.

  - Also, look at all the objects in b.core.data, and see if you can override
    the hash function on them automatically in order to ignore the entry in
    postings, and the listness in entry.postings. It would be nice to be able
    to hash every directive type.

  - Does table.render_table support offsets for rendering regular tuples? It
    really should.

  - (reports) Implement account rendering ordering properly.

  - Check out bitbucket CGI interface w.r.t. linking to source code, is the
    newer hg better?  We should be able to link to specific lines in versions.

  - (idea) An interesting constraint would be to add an option not to allow any
    postings to any account that is not a leaf account.

  - (filter) Idea: For "virtual postings", you could mark certain tags to be
    excluded by default, to be included only explicitly. e.g. #virtual tag would
    have to be brought in by selecting it via "tag:virtual". Maybe a different
    prefix would be used to distinguish them, e.g. #virtual and %virtual,
    or #virtual and -#virtual; something like that.

  - (filter) Replace bean-holdings by "bean-query holdings", where "holdings"
    is just another type of report. All the reports from the view pages should
    be mirrored exactly in the command-line interface.

  - (high priority) Implement a debugging command in bean-doctor, that spits out
    the entries that were created from the input file, as it is being parsed.
    This should include auto-posting values, inserted price directives, and
    attached tags. This would be a powerful tool to help people debug problems
    with parsing, or not understanding its effects!




  - web: Don't render the full Inventory'es; instead, already render at cost and
    provide their full detail either by clicking on the transaction, which
    should render the full detail of an inventory (for debugging), or in a
    tooltip.

  - Write a script that will highlight some "payee vs tags vs subaccount"
    invariants:
    * Highlight payees that are always used with the same accounts
    * Same with tags

  - Write a script to align numbers... it has been too long and it's quite
    annoying indeed.

  - tree rendering: If a parent account has only a single subaccount and the
    parent account otherwise has no postings in its realization, render the
    account on a single line instead of two, e.g.

      Expenses                     Expenses
        Taxes                        Taxes
          US                           US
            TY2014                       TY2014
              State                        State:Google
                Google                     ...
              ...


  - Plan for integrating rendering and filtering between web/HTML and text
    versions:

    * Filtering: Should be done in a library used in common with the web server
      and a new tool, bean-query, which provides a command-line interface
      to trigger filter, e.g. filter by year, filter by tag, etc. The point is
      that the same code that does the filtering for views should be run from
      this command-line. The code that creates views perhaps should be moved to
      begin that library.

    * Rendering: The web reports, such as beacnount.web.journal,
      beancount.web.acctree, etc. should move to beancount.reports and have
      HTML and text versions of all these.

  - Implement --brief option on scripts.holdings, to be able to share, which
    renders only % holdings.

  - journal rendering: When multiple transactions occur in the same day, it
    may make sense not to render the balance amount until the last one. Test it
    out.


  - validation: We should check that entries created by plugins at some
    initialization point are pointing to the right parents (or maybe we should
    relax the need to set the parent and make that routine set it all at once:
    time this, it it's very small, do this on initialization and that makes it
    easier to write plugins for users and you can do away with entry_replace().)

  - bake: Make bake support curl if wget is not available. It should work with either,
    to relax dependencies.

  - Price entries should have an extra attribute to disambiguate between
    implicitly created prices, linking to the original transaction that created
    them, and explicitly created ones.

  - A table of price entries should be rendered under the price graph in the
    web interface.

  - Web interface: Instead of rendering inventories with the full contents in
    the journal, render the cost, and place the full inventory in a tooltip!

  - Here's how to improve booking against lots!

      "Dealing with average cost trading or cost basis readjustments (not implemented
      yet) involves joining together multiple lots and recreating new ones in a way
      that preserves the total cost in the inventory; with this data structure /
      model it's quite obvious how to implement them as basic operations on an
      inventory.

      I really like the simplicity of this and am wondering if we could make it even
      simpler.

      Automatic booking against an inventory, e.g. adding automatic FIFO or LIFO,
      would require having the date of each lot always inserted in the key of the
      inventory items (from the transaction, not from the lot-date field), along with
      special rules for selecting which lots a posting is allowed to modify,
      essentially ignoring the lot-date from the inventory if the posting does not
      specify it. This is partly why I'm considering making the "lot-date" compulsory
      and adding a "lot identifier" used to disambiguate booking against an inventory
      with multiple matching lots of the same cost with just differing dates, which
      would only be required if the posting constrains it to. One can imagine
      relaxing the matching rules between a posting and inventory further to allow
      one to just specify "-40 GOOG" above, without a cost, and if unambiguous, to
      allow it to just select the only lot that is available."

    Idea: Generalize lot-date to just a "lot" string. Doesn't have to be a date
    at all! It would also make the concept and usage intentions clearer I think.

  - Implement a little plug-ins system that allows a user to insert a TAB in
    bean-web.

  - The Trial Balance page could be a good place to put all the accounts on the
    left and have two sets of columns: beginning of period -> end of period.

  - Implement a little plug-ins system that allows a user to insert a new tab in
    bean-web, with custom display.

  - In ledgerhub, use /usr/bin/strings as a last resort if all other PDF
    converters fail.

  - When we import, if a file was not detected, don't spit out an org text
    line. Still doesn't work.

  - In order to implement .txt output, you will need to decouple the web
    rendering and the generation of its included data. This will be
    great--ability to cut-and-paste any page into txt. format=txt, and we could
    still have the links clickable. Everything else would just be txt. A bit of
    a crazy idea, but it might work well and be simple. Maybe.

  - Bug: A transaction like this fails to parse; allow it:
      2014-02-22 * "Payee" |
        ..

  - Serving CSV files from the Documents page should not be via download, but
    rather rendered directly.

  - The documents web page should render by-month + date, and by-account + date.


  - DO implement output to text NOW for posting on the mailing list.

  - Add views for the last 5 days, one day only each day (for D.Clemente)

  - Add preliminary support for renaming root accounts, even if that means the
    option must come first in the file. Move the checks in the parser.

  - In rendering balance directives, don't render the amount in the "change"
    column; that is too confusing for some users, keep the change column for
    changes.


  - update activity: remove parent accounts with no child accounts.
  - update activity: this exhibits a bug in the table rendering, look for IVV,
    see TODO(blais) in acctree.py

  - Begin user documentation in earnest; we really need this soon.
  - Complete example file with income statement transactions.

  - URGENT - Provide some tooltip or help link from the main page to allow
    discoverability of what a "view" is.

  - URGENT - the level1/2 views are EmptyView's, you need to implement those!

  - Example files (suggestion from Daniel Clemente):

      > >   I think 2 files can be helpful:
      > >
      > >   1) A simple one, a „how to“ file with ~20 transactions, or better, from 1
      to 3 transactions for feature. To show the normal things like receiving a
      salary, getting money from ATM, wire transfer, pay the bills, … So that it does
      not scare people without experience in double accounting.
      > >   demo.beancount fits this place.
      > >
      > >   2) The big one (1 year, you said), to show off that beancount is powerful
      and is really used for long-term accounting. This one is the „inspirational“
      one, to make people say „I would like to do that!“.

  - beancount: GREAT IDEA: output a subset of transactions as a spreadsheet. You
    need to design a textual way to refer to a subset of transactions. Output in
    either directions, without currencies.


  - BUG! import this:
    documents/2013/Assets/CA/RBC/Checking/2013-11-13.ofx84423.qbo
    * The balance check at the end is incorrect
    * The statement are not organized by account; they are mixed together

  - Create a 3rd-party dependencies building script for Mac OSX users (fxt).

  (Cost Basis)
  - Cost basis issue: How do I take into account the commissions and fees
    adjustment on the cost basis for a position?
  - How do I take into account Wash Sale Adjustments to the cost basis?

  - entries_table() really should be called postings_table().

  - Complete parser tests
    * Modify the lexer to emit EOF and add that in the grammar rules for empty_line.
    * BUG: Don't crap out when you can't read the file; error should be reported
      like the other ones.

  - You need to validate the account name options (empty, or no :, use regex to constrain).

  - Move utility functions from bean-prices to a reusable place.

  - Teasing out groups:
    - Can we move documents.py to ops? Look at that.
    - Can core.getters move to ops.getters?

  - Have another script that takes that as input and spits out current positions
    in the market on a web page; CGI script, should be served on Furius. Update
    via a Mercurial repo push.

  - Render tags

  - IMPORTANT FEATURE: Text/XLS exports

  - IMPORTANT FEATURE: Flip balances for rendering

  - IMPORTANT FEATURE: Implement Average Booking for Vanguard & RBC Adjustment,
    with associated tests and syntax in the parser.
    Update for inventory.py:

      def average(self):
          """Merge all lots of the same currency together at their average cost.

          Returns:
            A new instance of Inventory, with all the positions of each currency
            merged together at cost, bringing all these positions at average cost.
          """
          logging.warn('FIXME: continue here, this will be needed to report positions')
          # FIXME: This is ill-defined, the grouping must also take into account the cost currency.

          units_map = defaultdict(Decimal)
          costs_map = defaultdict(Decimal)
          for position in self.positions:
              lot = position.lot

              cost_currency = lot.cost.currency if lot.cost else None
              key = (lot.currency, cost_currency)
              units_map[key] += position.number
              costs_map[key] += position.get_cost().number

          inventory = Inventory()
          for lotcost_currencies, units in units_map.items():
              lot_currency, cost_currency = lotcost_currencies
              cost_number = costs_map[lotcost_currencies]
              inventory.add(Amount(units, lot_currency),
                            Amount(cost_number, cost_currency),
                            allow_negative=True)

          return inventory

  - Do we need to insert Open entries for the equity accounts described in
    options? I think we could safely plop that at the very beginning of the
    entries list in the parser.

  - Render the OFX / QBO files in a <pre> tag, or figure out why the mimetype
    is incorrect and they don't render properly. Right now the default
    rendering of the browser is insufficient.

  - (IDEA) Why aren't we using the price on the first leg of this transaction?
    This is an interesting variation on the meaning of the price: it could mean
    either (a) the price of the lot, or (b) the conversion price of the cost of
    the lot. This would enable the following:

        2013-07-22 * "Bought some US investment in a CAD account"
          Assets:Investment:GOOG           50 GOOG {700 USD} @ 1.01 USD   ;; 35350 CAD
          Assets:Investment:Cash          -35359.95 CAD
          Expenses:Commissions                 9.95 CAD

  - (IDEA) In order to create suitable stock split entries that would look like
    this:

      2013-04-01 * "split 4:1"
        Assets:CA:ITrade:AAPL             -40 AAPL {{5483.09 USD}}
        Assets:CA:ITrade:AAPL             160 AAPL {{5483.09 USD}}

    You could easily add support for a directive that looks like this:

      2013-04-01 split Assets:CA:ITrade:AAPL  4:1  AAPL

    This would allow the user to do some processing specific to stock splits by
    processing the explicit stock split entries.

  - Include this in the user examples, + stock splits:

       2013-04-01 * "name change"

         Assets:CA:ITrade:AAPL             -40 AAPL {{5483.09 USD}}
         Assets:CA:ITrade:NEWAAPL             40 NEWAAPL {{5483.09 USD}}

       2013-04-01 * "spinoff"
         Assets:CA:ITrade:KRFT             -100 KRFT {{20000 USD}}
         Assets:CA:ITrade:KRFT              100 KRFT {{17000 USD}}
         Assets:CA:ITrade:FOO                20 FOO  {{ 3000 USD}}

  - Remove the parsing of "CHECK" at some point, that was just there for
    compatibility.

  - More testing:

       # FIXME: Test a conversion of shares with lot-date, e.g.:
       #
       #   2000-01-18 * Buy CRA
       #     Assets:CA:RBC-Investing:Taxable-CAD:CRA           4 "CRA1" {232.00 USD / 2000-01-18}
       #     Assets:CA:RBC-Investing:Taxable-CAD               -1395.43 CAD @ 0.665027984206 USD  ; cost
       #
       #   2000-02-22 * CRA Stock Split 2:1
       #     Assets:CA:RBC-Investing:Taxable-CAD:CRA          -4 "CRA1" {232.00 USD / 2000-01-18}
       #     Assets:CA:RBC-Investing:Taxable-CAD:CRA           8 CRA {116.00 USD / 2000-01-18}


  - Add a validation check, that when closing and account, its balance is empty/zero.

  - Render a journal as a detailed expense report, for a set of accounts
    (e.g., Expenses:*) pulling out amounts in various columns based on other
    expressions (e.g. Assets:Cash:Caroline).


  - Idea around documents: A link between a transaction to a document can be
    created by associating a document's checksum as the link of the
    transaction. If Beancount could associate them - and it could, it has
    access to the document files and the corpus of transactions - the web
    interface could insert a special link between the two. Maybe we could do
    the same thing with the filename as well.

  - Implement beancount.plugins.tag_pending as a general feature of links...
    this ought to be built-in by default, this is a great idea.


  - (prices) When attempting a conversion in holdings, if the rate isn't
    available directly, you should always attempt to value it indirectly via
    USD or EUR.

  - Maybe the builder should have a 'filename' state that only gets changed here
    and there instead of getting that fileloc argument passed in every time on
    every rule. Maybe we just always get the fileloc from the parser.c as in
    NUMBER. I think it might make the parser more efficient too... try it out,
    do timings, see how much it improves parsing performance.

  - See if you replace BUILD()'s PyObject_CallMethod to this how much faster it
    gets: "Note that if you only pass PyObject * args, PyObject_CallMethodObjArgs() is a
    faster alternative."
    https://docs.python.org/3/c-api/object.html


** Precision

  - (precision) FIXME: The better way to render numbers at the end would be to
    let the user specify a desired rendering precision for each currency. Deal
    with this throughout better.

       "Hmm, that's right, I should probably set a maximum precision for rendering
       numbers which require more digits than the default of 2. This is an
       interesting one: I need to do something a bit more thorough about precision; 2
       is not appropriate for everything either. I need to figure out a way to let a
       user specify a desired rendering precision for each currency...
       (probably via some options, unfortunately). In the meantime, I've made it so
       that the max number of digits rendered is 5.

       There's also the issue of setting the max digits during arithmetic operations,
       which should also not be 28. I'll deal with that later."

  - Automatically detect precision of each currency based on usage in file:

      (Idea from Daniel Clemente): "You could use auto-detection: for each
      currency, use the maximum number of decimals that the input file used. E.g.
      if user writes 351.64 PLN, 151.1 PLN, 155 PLN, then use 2 decimals.
      Alternatively, use "the most common" number of decimals. If 90% transactions
      have 3 decimals, 5% have 4, 5% have 0, use 3."


** Padding documentation from email
   CLOCK: [2014-01-19 Sun 14:49]

  - Put this in the docs to explain "pad"

     > > Ok, restarted example, let's say you begin
     > > accounting in dec 2013, you'll have this:
     > >
     > >   2010-01-01 open
     > >   2010-01-01 pad
     > >   2013-12-04 balance
     > >   2013-12-08 * ...
     > >   2013-12-11 * ...
     > >   2013-12-17 * ...
     > >
     > > eventually, moving forward, you'll get to 2014:
     > >
     > >   2010-01-01 open
     > >   2010-01-01 pad
     > >   2013-12-04 balance
     > >   2013-12-08 * ...
     > >   2013-12-11 * ...
     > >   2013-12-17 * ...
     > >   2013-12-22 * ...
     > >   2013-12-29 * ...
     > >   2014-01-02 * ...
     > >   2014-12-04 balance
     > >   2014-12-06 * ...
     > >
     > > Allright, now you decide you like this, and you
     > > want to enter statements before you started.
     > > You find your paper statement for november, and
     > > fill in:
     > >
     > >   2010-01-01 open
     > >   2010-01-01 pad
     > >   ; here you insert
     > >   2013-11-04 balance
     > >   2013-11-08 * ...
     > >   2013-11-18 * ...
     > >   ...
     > >   ; this is what was there previously
     > >   2013-12-04 balance
     > >   2013-12-08 * ...
     > >   2013-12-11 * ...
     > >   2013-12-17 * ...
     > >   2013-12-22 * ...
     > >   2013-12-29 * ...
     > >   2014-01-02 * ...
     > >   2014-12-04 balance
     > >   2014-12-06 * ...
     > >
     > > Great. Now, notice how the balance for
     > > 2013-11-04 is probably different than that of
     > > 2013-12-04. If instead of a pad directive you
     > > had added a manual adjustment, you'd have to
     > > change it here. This is the beauty of the pad
     > > directive: it automatically does it for you.
     > >
     > > Now, let's keep going backward in time. You dig
     > > around your records, you find September's
     > > statement, but you cannot find the statement
     > > for October, maybe it's lost, or somewhere
     > > else. Fine! You insert a pad directive to
     > > account for those missing transactions:
     > >
     > >   2010-01-01 open
     > >   2010-01-01 pad
     > >
     > >   2013-09-04 balance
     > >   2013-09-05 * ...
     > >   ... september transactions
     > >   2013-09-30 * ...
     > >   2013-10-04 balance
     > >
     > >   ; padding for missing October statement,
     > > where is my statement?
     > >   2013-10-04 pad
     > >   2013-11-04 balance
     > >
     > >   ... november transactions
     > >   2013-11-08 * ...
     > >   2013-11-18 * ...
     > >   ...
     > >   2013-12-04 balance
     > >
     > >   2013-12-08 * ...
     > >   2013-12-11 * ...
     > >   2013-12-17 * ...
     > >   2013-12-22 * ...
     > >   2013-12-29 * ...
     > >   2014-01-02 * ...
     > >   2014-12-04 balance
     > >
     > >   2014-12-06 * ...
     > >
     > > This is the full example.

Improve this bit:

    >   But the detailed explanation cannot be found. There's only one phrase: „Think
    >   of the Equity account as something from the past that you had to give up in
    >   order to obtain the beginning snapshot of the Assets + Liabilities balance.“
    >
    > Great comment. I'll improve this.

 More user comments:

    >   After doing my research, I found about debits and credits, which in Beancount
    >   you represent with positive numbers and negative numbers respectively. I
    >   found that having a name for each group of accounts helps me to think of them
    >   at the same time, e.g. Liabilities+Equity+Income as part of a common thing,
    >   instead of having to research each of it independently.
    >   In the documentation you start speaking about numbers, then about signs, then
    >   about grouping the accounts. Maybe it's better to go top-down and start
    >   saying that there are two types of account (usually +, usually -) and then
    >   divide each group further.
    >
    > I will change that, thanks for the comment.


* Core
** General

  - Make all imports outside of packages import from the package root, and have
    the package export those symbols explicitly.

** Inventory

  - inventory: rename get_cost() vs. get_cost_position(). Swap them, change all
    the code that needs be changed.

  - Inventory: Implement a test for Inventory.get_amounts() with multiple lots of the same
    currency; they really should have been aggregated.

*** Book at Average Price

  - Inventory: Implement averaging of lots in order to report positions nicely.

  - We should create a syntax and method for booking to the average value.
    Figure out how many units of each position to remove in order to obtain the
    average sale price. This way the user could potentially switch methods.

*** Making adjustments of capital

  - Figure out how to make these kinds of adjustments:

      My name is Ian and I will help you with profit/loss and book value reporting.
      2013-04-19 RTC RR -- XSP -- ISHARES S&P 500 INDEX FUND (CAD-HEDGED) 2012 RETURN OF CAPITAL ADJUSTMENT TO BOOK COST $60.71
      2013-04-25 ADJ RR -- XSP -- ISHARES S&P 500 INDEX FUND (CAD-HEDGED) 2012 NOTIONAL DISTRIBUTION ADJUSTMENT TO BOOK VALUE $2,963.13
      Before you make accounting entries, it is a good idea to understand the underlying transactions.

      ETFs such as XSP, make distributions throughout the year, however they do not know the composition of the income distributed until
      after year end when the trust completes their tax return. When the income in the trust from dividends, capital gains, and income
      are not sufficient to account for all the distributions, the excess distribution is classified as 'return of capital'. Return of
      capital (ROC) is simply some of the capital you paid to buy the fund being returned to you. The ROC amounts are not taxable and
      you deduct them from your XSP book value. The XSP deduction for 2012 is C$60.71 and should be deducted from your book value in
      your April 2013 statement.

      Notional dividends result from the exchange traded fund (ETF) realizing capital gains and/or dividend income then reinvesting the
      gains/dividends in some other security(ies). No cash or reinvested units were distributed to investors but they still have to pay
      tax on the gains/dividends realized within the ETF. When a notional dividend is made, the dividend is included in income and the
      amount of the notional dividend is added to the book value of the underlying security. So you end up paying tax on the dividend up
      front and get a reduced capital gain or increased capital loss when you eventually sell the ETF.

      In your XSP example, if you held the ETF in a taxable account, the notional dividend would be fully taxable as C$2,963.13 income
      for your 2012 return. Your book value would increase by C$2,963.13.

      The book value of XSP for 4,100 units in your March 2013 statement was C$57,127.11. The return of capital reduces your book value
      and the notional dividend increases it so your book value at the end of April 2013 would be C$57,127.11 - C$60.71 (return of
      capital) + C$2,963.13 (notional dividend) = C$60,029.53.


*** Lots

  - Matching on Inventory Lots should be *loose*: try to match automatically
    against the most SPECIFIC lots.

         (AAPL, 18.45, nil) -> +1
         (AAPL, 17.93, nil) -> +1
         (AAPL, nil, nil)   -> -1    ... should choose any of the inventory

    Also, maybe the inventory's date should be filled in automatically by the
    parser... just an idea. Maybe date doesn't have to be allowed to be nil.


*** Original Idea Description for Integrating the Cost Basis in Beancount

  - Every account carries a cost basis.

  - You can have posting with or without a cost-basis.

  - If the posting has a cost-basis posting, the cost-basis is used to balance the
    transaction.

  - As you sum up the postings in the account, keep track of the full inventory as

      (commodity, cost) -> quantity

    As a special case, "cost" can be null. This is the case where there is no cost
    tracking for this commodity item. We maintain the full inventory of positions
    with a cost basis in the account; as a default case, the cost is null.

  - BALANCE CHECK: When balancing a transaction, if an amount has an associated
    cost basis, use the cost basis instead of the actual amount to balance.

  - INVENTORY CHECK: When a position is modified in the inverse direction,
    require a cost to book against. If no cost is specified, it just degrades to
    decrease from the bucket of commodities with a null cost (it all works out!)

  - ZERO CHECK: Insure that the quantity can never be negative for any bucket.

  - Optional extended check syntax: You could extend the @check syntax to include
    the cost, so that technically you could check that there are a specific number

  2013-03-01 * buy
    Assets:Checking        10 GOOG # 700 USD
    Assets:Investment     -7000 USD

  2013-03-15 * sell
    Assets:Checking       -10 GOOG # 700 USD @ 800 USD
    Income:RealizedPnL    -1000 USD
    Assets:Investment      8000 USD


  Syntax

  Test: Items of the same kind with and without cost basis
  Test: Multiple items of different types with a cost basis in the same account

** Smarter elision

  - It would be nice extra feature to allow the user to at least specify the
    currency when a posting's amount is elided; this would constraint the
    elision, and further allow multiple postingsto be elided, like this:

     2013-07-05 * "COMPANY INC PAYROLL"
       Assets:US:TD:Checking                                    USD
       Income:US:Company:GroupTermLife                   -25.38 USD
       Income:US:Company:Salary                        -5000.00 USD
       Assets:US:Vanguard:Cash                           540.00 USD
       Assets:US:Federal:IRAContrib                     -540.00 IRAUSD
       Expenses:Taxes:US:Federal:IRAContrib                     IRAUSD
       Assets:US:Company:Vacation                          4.62 VACHR
       Income:US:Company:Vacation                               VACHR


** Realization

  - You need to convert some of TestRealization to TestCheck.

  - Whether an account shows up in a particular Ledger (realization) really only
    should depend on whether the account was open during the period (we now have
    account open/close dates... let's use them instead of a heuristic!).
    Create a routine to figure out if an account was open during a specific
    time period?

*** Average Price Booking

  - You now HAVE to implement average price tracking... not an option. Thanks
    to Vanguard #$(*#(*$.

** Prices

  - There should be a corresponding view/presentation for rendering information
    that we have about prices.

  - Build helpers tools for users to create their own scripts that will allow
    you to spit out a list of prices for the price DB.

  - Include directives will be necessary for update, because it will enable
    including the file of prices only. The prices should be in beancount
    language too, this should all be a single file format.

* Filtering
** Beancount reorg

  - Remove subaccounts for TMobile and employer once we have filtering working
    out nicely.


** Views

  - Replace all views by filtering queries... the root page should still have
    convenient links to various preset views, like the last five years, but
    these links should be implemented using the filtering query feature!
    Maybe it's worth allowing the user to specify common queries in the options
    map, and provide links to them. Do this, and try removing some of my
    subaccounts to simplify the accounts-trees somewhat.

  - The root page should feature a prominent input form that allows the user to
    specify a query! This input needs live at the very root

  - (views) You should be able to filter to all transactions related to some
    account, e.g. Immigration

  - IMPORTANT! Try to let through some of the non-transaction entries in the
    view filtering. We obviously cannot let through balance entries, but
    documents yes, depending on the type of filtering. We should do our best to
    let all the entries carry through.

** Filtering dimensions (Old Notes)

  - By Country

    - You should be able to look at only accounts with a particular pattern (and
      their other legs), e.g. *:CA:*

    - You perhaps should flag all the transactions that have a particular unit
      (e.g. CAD)

  - By Account Prefix

    - Specify a single account, and automatically select all the other accounts
      which are linked by any transaction in this account; generate a balance
      sheet from this list of accounts. e.g. Expenses:Trading, Income:PnL,
      Assets:Trading.

  - By Amount Size

    - I'd love a way to filter down a journal by omitting all the small
      items and keeping just the larger ones, to get an automatic
      overview of the large amounts in a long series of transactions.
      All the small amounts could be lumped together under a special
      entry.

  - By Institution

  - By Country

  - By Tag

  - By Payee

    * You should be able to click on a payee to view its transactions.

  - By Date

    - You should be able to click on dates and see all postings around that date
      too, e.g. +/- 10 days. Another simple and useful filter.

  - By Event (defines a period)

    - "How much did I make during the period of this event", e.g. while I was
      working at CompanyX, while I was in school at UniversityY. This provides
      two dates, generate a view for them:

        /view/event

      This could sum up all the entries for all the internals where the event's
      value was the same.

  - By Currency/Cost-Currency

      You could then possibly compute the IRR around that commodity...


** Custom dimensions

  - From discussion:

       | (digression not about virtual postings but answers auxiliary questions about
       | them)
       |
       | Now this points to a more general idea that I've been pondering for a while:
       | these "accounts" can often be seen as a set of flat dimensions, the fact that
       | they have a hierarchy can get in the way. I tend to have accounts that look
       | like this:
       |
       |   TYPE:COUNTRY:INSTITUTION:ACCOUNT:SUBACCOUNT
       |
       | like this, for example:
       |
       |   Assets:US:HSBC:Checking
       |   Assets:CA:RBC:Savings
       |
       | For these four dimensions, I actually like having most accounts (Assets,
       | Liabilities and Income) specify them in this order. This does not always make
       | sense though, especially for expense accounts; for those you wouldn't really
       | want to have a COUNTRY dimension at the root. You want the general category
       | only, so I'll have, for example:
       |
       |   Expenses:Food:Restaurant
       |   Expenses:Food:Grocery
       |
       | but sometimes the dimensions get inverted too, like in my recent change about
       | how to track taxation:
       |
       |   Expenses:Taxes:US:TY2014:Google:Federal
       |   Expenses:Taxes:US:TY2014:Google:StateNY
       |   Expenses:Taxes:US:TY2014:Google:CityNYC
       |   ...
       | Here the "institution" is Google, and shows deeper in the hierarchy.
       | Finally, you often do want to have multiple types for the same or similar
       | accounts, for instance, to track gains and dividends income from a particular
       | investment account, you want a mirror of most of the dimensions except for the
       | assets bit:
       |
       |   Assets:US:ETrade:IRA -> Income:US:ETrade:IRA
       |
       | For instance:
       |
       |   Assets:US:ETrade:IRA:Cash
       |   Income:US:ETrade:IRA:Dividends
       |
       | You see what I'm getting at... these components really operate more like a
       | database table with values possibly NULL, e.g.,
       |
       |   type     country  institution  account   category
       |   -------- -------- ------------ --------- -----------
       |   Assets   US       HSBC         Checking  NULL
       |   Assets   CA       RBC          Savings   NULL
       |   Assets   US       ETrade       IRA       Cash
       |   Income   US       ETrade       IRA       Dividends
       |   Expenses NULL     NULL         Food      Restaurant
       |   Expenses NULL     NULL         Food      Grocery
       |
       | Having to order your account components in a hierarchy forces you to
       | decide how you want to report on them, a strict order of grouping from
       | top to bottom.
       | So I've been thinking about an experiment to rename all accounts according to
       | dimensions, where the ordering of the components would not matter. These two
       | would point to the same bucket, for example (changing the syntax slightly),
       |
       |   Expenses|Taxes|US|TY2014|Google|Federal
       |   Expenses|US|Google|Taxes|TY2014|StateNY
       |
       | You could then display reports (again, the usual reports, balance sheet,
       | income statement, journals) for "the subset of all transactions which has one
       | posting in an account in <set>" where <set> is defined by values on a list of
       | dimensions, a bit like a WHERE clause would do.
       |
       | Now, now, now... this would be a bit radical, now wouldn't it? Many of these
       | accounts do point to real accounts whose postings have to be booked exactly,
       | and I'm a bit worried about the looseness that this could introduce. One and
       | only one account name for a particular account is a nice property to have.
       |
       | So what can we do to select across many dimensions while still keeping
       | hierarchical account names?
       |
       | The first thing I did in Beancount is to create views for all unique account
       | component names. For example, if the following account exists:
       |
       |   Assets:US:ETrade:IRA
       |
       | You will see four "view" links at the root of the Beancount web page:
       |
       |   Assets
       |   US
       |   ETrade
       |   IRA
       |
       | Clicking on the link selects all the transactions with a posting with an
       | account where that component appears. (Views provide access to all the reports
       | filtered by a subset of transactions.) You can click your way to any journal
       | or report for that subset of transactions. This exists in HEAD today. You can
       | draw all the reports where a particular component appears, e.g., "Google", as
       | in "Income:US:Google:Salary" and "Expenses:Taxes:US:TY2014:Google:Federal".
       |
       | But this does not define "dimensions." It would be nice to group values for
       | these components by what kind of thing they are, e.g., a bank, an instution, a
       | country, a tax year, etc, without regard for their location in the account
       | name. A further experiment will consist in the following:  again assuming
       | unique "account component names" (which is not much of a constraint to
       | require, BTW, at least not in my account names), allow the user to define
       | dimensions by declaring a list of component names that form this dimension.
       | Here's how this would look, with the previous examples (new syntax):
       |
       |   dimension employer  Google,Autodesk,Apple
       |   dimension bank      HSBC,RBC,ETrade
       |   dimension country   US,CA,AU
       |   dimension taxyear   TY2014,TY2013,TY2012,TY2011,TY2010
       |   dimension type      Assets,Liabilities,Equity,Income,Expenses (implicit?)
       |
       | You could then say something like "show me trial balance for all transactions
       | with posting accounts where bank is not NULL group by bank" and you would
       | obtain mini-hierarchies for each group of accounts (by bank, across all other
       | dimensions).
       |
       | (With the state of my current system, I could probably code this as a
       | prototype in a single day.)
       |
       | Addtionally, accounts have currency constraints and a history of postings
       | which define a set o currencies used in them. More selection can be done with
       | this (e.g., show me all transactions with postings that credit/debit CAD
       | units).
       |
       | IMHO, all you're trying to do with these virtual accounts is aggregate with
       | one less dimension, you want to remove the real account and group by community
       | project. My claim is that there are ways to do that without giving up o the
       | elegant balancing rules of the DE system.

    In ealtion to this... these "dimensions", could they just become other
    dimensions in the filtering language?

      component:Google

      employer:Google
      bank:RBC
      country:US

    You can then break down by those, like a GROUP BY clause, and generate
    reports that have those as root accounts, or separate breakdowns.


** Tags used as dimensions

  - If you had tags as key-value pairs, those could be used as well:

      2014-05-21 * ...
        #employer:Google

    Searching for:

      tag:employer=Google

    This is another dimension in the same filtering language.


** Language

  - Example: a-la-Google

      year:2014
      date:2014-05-20
      component:US
      -component:US
      payee:MetroCard
      tag:trip-israel
      amount:>400.00
      currency:USD
      link:7e4116fadbb4
      narration:Deposit


* Operations
** Validation

  - Write a dedicated routine to check the following invariant:

        # Handle sanity checks when the check is at the beginning of the day.
        check_is_at_beginning_of_day = parser.SORT_ORDER[Check] < 0
        ...
        if check_is_at_beginning_of_day:
            # Note: Check entries are assumed to have been sorted to be before any
            # other entries with the same date. This is supposed to be done by the
            # parser. Verify this invariant here.
            if isinstance(entry, (Check, Open)):
                assert entry.date > prev_date, (
                    "Invalid entry order: Check or Open directive before transaction.",
                    (entry, prev_entry))
            else:
                prev_entry = entry
                prev_date = entry.date

  -  Sanity check: Check that all postings of Transaction entries point to their
     actual parent.

  - Add a special option to set the EPSILON for the check.

      option "check_precision"  "0.01"

    Note: Maybe this check is per-currency, maybe different currencies need
    different precisions.

  - (validation) In addition to the Check/Open before-constraint, check that
    the entries are always sorted. Add this sanity check.

  - The default validation should check the invariant that Open and Check
    directives come before any Transaction.

  - Validation: Everywhere we have a filter of entries to entries, we should be
    able to apply a check that the total balances before and the total balances
    after should have the very same value.

  - In validate.py: differentiate between the case of an entry appearing too
    early before an Open directive, and an entry appearing for an account that
    simply just doesn't exist.

  - Auto-detect and warn on likely duplicate transactions within the file.

** Conversions

  - TODO: Try it out in Ledger, see how they deal with it.

  - Make the conversions entry use a price of zero, to maintain the invariants
    for sanity checks, something like this:

       YYYY-MM-DD * "Annul conversions at end of period"
         Equity:Conversions        -56383 CAD @ 0 CONV
         Equity:Conversions        +67000 USD @ 0 CONV


** Open/Close

  - You must issue an error if you close an account that's got a non-zero
    balance!

** Padding

  - Idea: Padding entries could be extended a tiny bit in order to
    automatically calculate the cash distribution entries, e.g., like this:

      2014-03-04 pad Asset:Cash  Expenses:Restaurant    60%
      2014-03-04 pad Asset:Cash  Expenses:Alcohol       40%

      2014-04-04 pad Asset:Cash  Expenses:Restaurant    70%
      2014-04-04 pad Asset:Cash  Expenses:Alcohol       30%

      2014-05-04 pad Asset:Cash  Expenses:Restaurant    70%
      2014-05-04 pad Asset:Cash  Expenses:Alcohol       30%

    This is a great idea, is in line with the general meaning of pad entries
    (implicit 100%) and would add a much desired feature.

  - Add tests for all the cases of realization padding.

** Locations

  - @location really should just convert into a generic event "location", just
    as address and school should; they're just events with forward fill...
    Serve this at:

       http://localhost:8080/20120101/20130101/events/location/days

  - Add a "reason" field for @location, and display as trips, with
    some sort of meaning to them. Ok, this contradicts the previous idea.



** Payee Elision / Auto-Account Leaf Name

  - About the discrepancy between the concept of "Payee" and a superfluous lead
    account, e.g. Internet:TimeWarner, which typically contains only
    transactions from that payee: maybe we can elide the account name if it
    contains only a single payee, or perhaps a warning may be issued? I don't
    know.

    Basically, it would be nice to be able to have multiple payees in the same
    category over time (e.g. Electricity, Internet) but to be able to separate
    them somehow, without having to put the payee into the name. This is a
    little fuzzy, and I'm not sure how to do it, because the imported payee
    names are often not very clear and often truncated as well.

      Have you ever thought that Payees often end up functioning like an extra
    subaccount? I've come to realize that for Payees that only ever touch a
    single account, the line is really fuzzy there. I've been entertaining the
    idea of automatically creating subaccounts for payees like that.



* Parser
** Errors

  - We need to gather errors in a single place and report them like the others;
    right now I'm catching them in sum_to_date() and writing using the logging
    module; but they really should be trickled up with the rest.

  - Syntax errors currently have no location... this is unacceptable. Write an
    automated test, check for all kinds of errors, in the lexer, in the parser,
    in the Python. (Just work with the line number, we don't really need
    character position.) Test everything with automated tests.

  - 'lineno' is incorrect, it points to the next entry, not the previous one,
    fix this bug! This is really annoying.

  - Set a correct filename in grammar.y

  - Errors from the parser and others should all be accumulated in one place,
    so that we do all the reporting at the very top level.

  - Don't raise error exceptions anywhere; log everything to an error
    handler/accumulator class instead, and skip to the next entry/declaration.
  - Propagate exception from Python(?)

  - Problematic transactions (!) should spit something of color on stdout, they
    should not be forgotten so easily.

  - When using @@ the signs should match; warn if they don't

  - Bug: Invalid account names should only be reported once.

*** Lexer Level Errors

  - When an error occurs, skip the lexer to the next empty line and recommence.

** Options

  - FIXME: We need to parse the options using the same argparse parser....

  - Remove the globals kludge in beancount/core/account.py, and weave the
    necessary AccountTypes instance all over the place.


** Syntax

  - You should support a payee with no description! This generates a parser
    error right now.

  - Allow '$' as currency symbol, don't translate to anything, it can just
    stand on its own as a unique kind of currency, it doesn't matter, no
    changes anywhere. Also add the Euro, GBP and yen symbols.

  - The syntax should support multiline strings naturally...

  - For Links vs. Tags: dont impose an order, parse as tags_or_links.
    Right now the order is tags_list and links_list.

  - You should accept commas in the input; simply ignore their value.

  - Add 1/rate syntax for prices (and anything... really, why not).
    Convert at parsing time.


*** Parser Testing

  - Support a mode for the lexer to spit out its results on stdout, so that we
    can cross-check with parsers in other languages.

*** Includes

  - With the new format... support includes, it makes a lot more sense to do
    that now! People want this too.

  - Idea: an include directive should have a "prefix" option, to add a prefix to
    all accounts from the included file.

*** Sensible Syntax for Lots

  - Consider making the lot syntax like this:

       -4 {GOOG @ 790.83 USD}

    instead of:

       -4 GOOG {790.83 USD}

    It's actually a lot more accurate to what's going on...

** Performance

  - Test using the empty case of list parsing to create the initial empty lists
    instead of the conditional in Parser.handle_list() and measure, to see if
    there is a significant difference in parsing performance.

  - Parser performance: try not calling back to builder for simple types that
    just return their value; measure the difference, it may be worth it, and we
    wouldn't lose much of flexibility, especially for the lexer types, which are
    aplenty.

  - Write the builder object in C... it won't change very much anymore, and
    that's probably simple enough.

** Documents

  - Can we automatically add a ^LINK to the document directive in order to
    associate a PDF with a document?!? -> For trade tickets. Maybe let the
    modules provide a import_link() function on the associated PDF files?
    (This is related to ^64647f10b2fd)

  - Adding the ability for links on document directives was also requested on
    the ledger-cli mailing list.

        On Sat, Apr 26, 2014 at 6:18 AM, Esben Stien <b0ef@esben-stien.name> wrote:

        "Craig Earls" <enderw88@gmail.com> writes:
         The first use in ledger-cli is to link each transaction to a document,
        which is pretty important in accounting;)

        Well no, not exactly. The thing you do in importing financial data is basically
        to funnel transactions from all of your statements from all your institutions
        in a single place in a single format with a single set of accounts, so that you
        can do reporting with a view of everything you have. Having support for a
        per-transaction link to a particular document is generally unnecessary--you can
        easily find the corresponding document by date if you need to.

        In order to associate a unique ID with a particular transaction, in Beancount
        you can use a "link" which is like a special kind of tag. I think Ledger has a
        similar feature, per-post ("tag"?). It looks like this in Beancount:

          2013-04-06 * "Invoice to Metropolis for job well done, waiting for payment."
          ^metropolis-invoice-103
             ...
             ...

        The "^...." bit is a link. You can have multiple links per transactions. The
        web interface can show you all transactions with the same link in a separate
        list (under the /link/.... URL).

        Separately, there is a "document" directive that allows you to associate a
        document with an account, e.g.

          2014-01-01 document  Expenses:Electricity
          "/path/to/filename/ConEdison-2013-12.pdf"

        Documents don't have to be declared that way explicitly: you can also tell
        Beancount about a root directory where it will find documents automatically and
        create the document entries for you. The files just have to be organized in a
        directory hierarchy mirrorring the account names exactly, and files must begin
        with "YYYY-MM-DD" to provide a date for the document. That's a simple
        convention. LedgerHub is able to move files that it recognizes to such a file
        hierarchy, so after you import the data, you file the files into e.g. a local
        git repo with all your statemetns, and your document entries show up in the
        registers. It's also a nice way to organize all your statements, so if you need
        to bring something up for e.g. a tax audit, you quickly know where to find it.

        Those two features are not related at the moment... but I think I'll add the
        ability to have links on document directives. That seems like an effective way
        one could associate a particular pdf document (given a declaration) with a list
        of transactions. You click on the link, see all the transactions + the
        document, and you can click on the document itself to see the detail. Seems
        like a legit idea.


  - Auto-doc from directories of files should ignore files already associated
    via an explicit documents directive; just ignore files with the same
    absolute name.

** Testing

  - Allow file objects to parse() and dump_lexer(). This should use fdopen() or
    whatever else to get this job done at the parser level.

  - You need to clean up the memory of the strings created; call free() on each
    string in the rules.

  - Add a unit test for pushtag/poptag errors.
  - Add unittests for tags, pushtag/poptag

** Dated Postings

  - In order to create multiple similar transactions at many dates in one
    syntax' entry, you could allow overriding the date on each posting, e.g.:

       2013-04-01 * Blah di bla
         2013-01-01  Grocery          10 USD
         2013-02-01  Grocery          10 USD
         2013-03-01  Grocery          10 USD
         Cash

    This would create three transactions, with these dates:

        date           aux-date
        2013-01-01     2013-04-01     10 / 3.33
        2013-02-01     2013-04-01     ...
        2013-03-01     2013-04-01     ...

    Could be a nice way to make distributed transactions.

  - Move 'effective date' to the postings in my input file, using the dated
    postings feature.


  - Another idea would be to make @pad able to pad for a percentage of the
    total, so that we're able to use @pad instead of "distribution of expenses"
    entries.


** Tags as Key-Values / Metadata

  - One idea Ledger uses well is the ability to associate key-values meta-data
    to transaction objects, a-la-Common Lisp. See the --pivot feature. It seems
    a bit superfluous at the moment, but may be useful in order to provide the
    ability to implement custom aggregations eventually, instead of using the
    strings. Maybe the payee could be a special case of this, e.g payee="value"

    (From mailing-list):

      Take this example:

      2011-01-01 * Opening balance
          Assets:Cash                               25.00 GBP
          Equity:Opening balance                   -25.00 GBP

      2011-02-01 * Sell to customer AAA
          ; Customer: AAA
          ; Invoice: 101
          Assets:Receivables                        10.00 GBP
          Income:Sale                              -10.00 GBP

      2011-02-02 * Sell to customer BBB
          ; Customer: BBB
          ; Invoice: 102
          Assets:Receivables                        11.00 GBP
          Income:Sale                              -11.00 GBP

      2011-02-03 * Sell to customer AAA
          ; Customer: AAA
          ; Invoice: 103
          Assets:Receivables                        12.00 GBP
          Income:Sale                              -12.00 GBP

      2011-02-03 * Money received from customer AAA for invoice 101
          ; Customer: AAA
          ; Invoice: 101
          Assets:Cash                               10.00 GBP
          Assets:Receivables                       -10.00 GBP

      Now you can see how much each customer owes you:

      ledger -f d bal assets:receivables --pivot Customer
                 23.00 GBP  Customer
                 12.00 GBP    AAA:Assets:Receivables
                 11.00 GBP    BBB:Assets:Receivables
      --------------------
                 23.00 GBP

      And you can see which invoices haven't been paid yet:

      ledger -f d bal assets:receivables --pivot Invoice
                 23.00 GBP  Invoice
                 11.00 GBP    102:Assets:Receivables
                 12.00 GBP    103:Assets:Receivables
      --------------------
                 23.00 GBP


  - Is it worthwhile to allow tags to become types and have values, like in
    Ledger? I'm not sure that's so useful, but it would provide a more powerful
    mechanism for selecting subsets of transactions.

  - If you add tags with values, you could define some special tags, like
    'document', which could automatically try to find the corresponding
    document in the repository and insert a link to it in the web page. I
    already have a managed stash of document filenames... something like this:

      2014-05-20 * "Invoice from Autodesk"
        #document: 2014-05-20.autodesk.invoice200.pdf
        Income:US:Autodesk  -3475.20 USD
        Assets:US:Checking

    A document filename that does not get resolved could spit out a warning in
    order to keep the file tidy. This is a nice idea... perhaps nicer than just
    insert entries for documents, an actual link. Not sure if it would make that
    much of a difference though. Something to ponder.


* Tools
** Scripts

  - Build some common pandas.DataFrame command-line exporting routine;
    basically, a new script should be able to load a ledger, filter some
    entries, and build a DataFrame of some kind, and then with some COMMON
    OPTIONS provide the ability to generate an output file in either string,
    csv, excel, or html format.

    The point is, the option to generate the output should all be the same.

** Emacs Support

  - Set the comment-syntax; currently it thinks it's '# '

  - In the new mode, we need to recreate a function that will mark a posting as
    valid (replace '!' by '*').

  - A new ledger mode should have functions to

    * Automatically indent postings sensibly (for the amounts)
    * Automatically align lines with currency numbers

* Reports
** Warnings

  - You should have _some_ way to highlight accounts with either failing checks
    in them, or '!' on their postings or transactions in the balance sheet
    and/or trial balance.

  - Perhaps we want to produce a report of all transactions with a highlight on
    them.

** Total Net Worth Report

  - balsheet: For Equity, separately report the total net worth in terms of EACH
    of the operating currencies, using the latest prices.

** General Rendering

  - You should insert thousand-commas everywhere... no, really.... This should
    be in the same routine that renders amounts by account type, with a sign
    possibly inverted.

** Balance Sheet

  - (web) We really need to reorder the accounts in a way that is more
    sensible... it's annoying to see the accounts I care about at the top of
    the page. Cash, Points, AU, should be at the bottom... I wonder if there's
    a nice heuristic. Last updated date? I think that would be good enough.

  - We need to figure out how to order the accounts on the balsheet; I want the
    most relevant near the top. Sorting accounts: compute a score made up of

    * nb. txns from the last 3 months
    * nb. checks from the last 3 months (weighted more heavily)
    * line-no of Open directive in the file.
    * last updated date.

** Capital Statement

  - Implement the Capital Statement report

** Cash Flow Statement


** Statement of Retained Earnings

  - This is possible; search online for examples, makes sense that we should
    have one, it's really, really simple to do.

** Account Linkage Report

  - Generate a Graphviz link of all the interaccount transactions that are
    larger than a certain amount.

    Generate a graph for the main kinds of account
    interchanges, by looking at the most significant transactions
    between the accounts. For example, ignore transactions which are
    too small in absolute value, or whose total is too small a portion
    of the total.

    Fun little project: Create a graphviz output from a Ledger, where
    transactions above a certain amount would generate a link between
    accounts. Note:  the threshold could be either for single
    transactions, or for aggregate amounts (absolute value).

** HTML Rendering

  - Rendering: When you collapse a parent account, its aggregate amount should
    render, and disappear when not collapsed.

  - Numbers should align to the right.

  - USD and CAD should be aggregated in their own columns for balance sheet and
    income statements. These should be specified from the command-line.

  - All entries should have collapsing a-la-JavaScript, along with
    collapse/reveal all buttons. All JS.

  - If the software is finally fast enough in Go, render RESTful on the fly for
    any date:

    * REST:  /balsheet/20121231/
    * REST:  /income/20121231/20131231/

    This way, you could have any year on the same run. No need to restart, even
    have a menu with all the years, and perhaps even some of the latest months.

  - It would be really nice to render the line numbers to the source in the HTML

  - (Performance) Implement buffered output for faster response using a separate
    thread and an iterator that yields from app.write when the data buffer is
    large enough.

  - Postings that have a "!" flag should have at least their
    background red.

  - You should more explicitly state the beginning and ending period
    on each statement pages (it is super important information).
    Just below the title.



** Excel Output

  - Find good ways to transfer data to an Excel spreadsheet. A link to download
    a file should be supported.


** Credits and Debits Rendering

  - Color the background of numbers with an inverted sign (e.g. payments in a
    liability account) differently! There should be modes to rendering balance
    sheets and income statements with inverted amounts, and it should all be
    done client-side. When amounts are rendered as credits/debits, color their
    background distinctly, so that it's obvious what kind of sign convention is
    in use.


** Links to Source

  - The new format code should keep and optionally render the source file/line
    of any transaction, and allow clicking to get to the source line in the
    rendering.

  - Maybe there should be a script that can take a report specification and
    output a list of emacs-compatible links to the entries, interspersed with
    the text format rendering! You could go "next-error" to go through the
    entries in time order, emacs taking you there one-by-one.

** Multi-Period Reports

  - One kind of report that would be GREAT is a single grid with all income accounts
    on the left with year by year on the horizontal. An overview of all the years.

** CSV Reports / Text Reports

 - Using an intermediate data structure, produce text and csv / xls reports,
   downloadable from the web front-end, or even generatable directly. All of
   this reporting infrastructure should be reusable, ideally.

  - A text rendering of the balance sheet / income statement would be
    _very_ useful for collaboration/communication with others. Add a link to
    download a text version of any report. This would be made easy if we only
    have a few distinct types of reports.

** Plots / Time-Series

  - Create a command to extract time series for any account, as a csv file. You
    could then easily use this for plotting!

  - Render this with gviz (you have to learn it at work anyway).

  - Generate graphs of account amounts over time
  - Include average amounts, average delta amount

** List of Positions

  - Given a list of entries, you should be able to extract a list of positions
    at any point in time. Provide this as a simple function that can just be
    reused.

  - The list of positions should provide a way to check the purchase price of
    each position.

  - Positions should attempt to fetch current values using this:
    http://www.google.com/ig/api?stock=RGAGX


** Maximum Values Report

  - You should report a trial-balance -like listing of the minimum and maximum
    values of all the accounts.

** Event Reports

  - We should be able to count the days of each event type.

** Distribution of Expenses and Income

  - Add a pie chart to visualize the constitution of the Income Statement for
    Expenses and Income.

** Summary Reports

  - To create custom views, for example, weekly summaries, you could
    convert the ledger into another ledger, where entries would have
    been replaced by summary entries instead, and all the other
    functionalities would still work.

** Financial Ratio Analysis

  - Add these: http://www.csun.edu/~bjc20362/Controlling-2.pdf

** Budgeting / Goals

  - We could easily add features for budgeting, e.g. somehow set goals and then
    report on the difference between actual and the goal, and project in the
    future according to rate, e.g.:

       ;; Check that the total for this position between 2013-06-01 and 2013-12-31 < 800 USD
       2013-12-31 goal  Expenses:US:Restaurant  2013-06-01  < 800 USD

       ;; Check that the balance of this account on 2013-12-31 is >= 1000 USD
       2013-12-31 goal  Assets:Savings  >= 1000 USD


* Web Interface
** Programmable View

  - GREAT IDEA! Have a web form that you can input a view filtering expression,
    e.g.  year:2014 component:Google
    to have that year's transactions made with this component. Encode the
    results in a unique string that you can decode and create a corresponding
    view of the subset selected by the expression. You can then view any of the
    reports for that subset! This means we can then get rid of many of the root
    page's links automatically, yet still provide all the opportunities... this
    is the way to go, and would best mirror the command-line capabilities.

** Error reporting

  - We really need to list all the '!' entries somewhere; they should be
    annoying.

  - In the balance sheet or trial balance, mark accounts that have errors in
    red, or add a little red start next to them.

  - Implement basic error reporting page from the list of errors.

** Debits and Credits

  - The new balance sheets should be able to invert the numbers (and then they
    should get rendered differently). Basically, every number shown should be
    either in signed or cr/dr format. We should be able to switch between the
    two at render time. This should work across all number-rendering routines
    everywhere--do this centrally.

  - In the balance sheet and income statement, we need to render the amounts
    inverted (and in a slightly different style).

** Links

  - Serve links on: /link/LINK, this needs to be implemented; render a nice
    "link" href on the description somehow, use a fancy unicode char (no
    graphics).

  - (web) Render links to the right of descriptions, and the link href link
    should actually render a page of the related linked entries.

** Single-View Server

  - Idea: for condo & baking files into a zip file: allow serving only one
    ledger realization.

    * One option is to use the same base/root straing as for the web URL:

         http://localhost:8080/byyear/2013/...

      serve_one_ledger(getledger('byyear/2013'), port=8080)
      --realization='byyear/2013'

    This would serve only that realization, and not others. This way I could
    bake only this one in a zip file. This would be useful.

** Code Org

  - (web) Move table rendering functions into their own files, smaller files.

** Aesthetics

  - In the entries table HTML, highlight the relevant posting leg somehow, maybe
    use a '>>' marker, or make it bold. Something. (Bold is too much, use >>.)

  - Render "as of YYYY-MM-DD" under the title for Balance Sheet, and "from
    YYYY-MM-DD to YYYY-MM-DD" under the title for Income Statement


  - Answer to favicon.ico request.

  - Add an option to render the entries table upwards, not just downwards.

  - Use that beautiful new font (Roboto) from Tactile in the new rendering.
    Totally worth it. Use the nice Lucida-like font for numbers, like in
    TurboTax.


*** JavaScript / Client-Side Interaction

  - Render balance sheet/ income statement cells with two numbers for parent
    nodes, so that when you collapse a node, all the amounts of its children sum
    up automatically and display in its cell. You should have a consistent
    report regardless of whether nodes are collapsed or not. This will require
    some JavaScript effort.

  - Implemented a JavaScript cursor in JS. J, K up down. SPC = toggle.

  - In Journal view, pressing 'C' should toggle displaying the checks on and off.

** Search

  - IDEA: Render the transactions into an in-memory SQL database, and provide
    an interface to query it and report results in a table, in the web UI.

** Trial Balance

  - We should have a nicer way to tell what accounts need to be updated.
    Highlight them red if they haven't been updated in more a month
    (configurable).
    Put the last updated date in the balance sheet or perhaps the trial balance
    page. Should be easy; we don't need a dedicated page for this.

  - Do we need a dedicated page for listing all documents? This page could
    include documents without a date, could be rendered as a tree-table, with
    the list of each document in the corresponding account. Maybe that's
    overkill. DK.

  - Shove more information in the Trial Balance page, info about errors, documents, etc.

** Multi-Year

  - A multi-year report is a global report.

** Source

  - The source page should take a special '?line=ddd' parameter that will
    scroll the page to the transaction at that line.

** Conversions

  - Render the Conversions amount at the bottom of the Conversions page...

* Export
** HTML Export as File

  - Test "bean-bake" with the v2, it doesn't appear to work.

** Ledger

  - Export the compatible subset to Ledger format, so you can compare the reports.

** SQL Export

  - Write a script to load the data into an SQL database.


* Documentation
** Users's Manual

  - Include the nice diagram made for DGreenberg, we need a 3D version of it.

  - Defining your accounts
    - Basic structures: *:Country:Institution:SubAccounts
    - "When and why to put accounts together under a single subaccount?"
      - When it makes sense to sum the total together.
        e.g. IRA employer contribution and your own contribution.

  - Checks
    - Checks work for subaccount balances too (add joint account example)

  - Document the fact that the conversions problem occurs

    * Because we don't reduce to a single "home" currency, and
    * That if you do all your work in a single currency with accounts with
      costs, the value will always be zero, and
    * Explain that currency trading accounts have little to do with this,
      because they are contained, and all in and out flows are in a single
      currency (the base currency of the account). The differences can be
      accounted like positions in financial assets, with corresponding PnLs.


  - Under "About Credits & Debits" - this is where you should write about how
    flows are relative to a boundary around the holder of the accounts.


*** Unrealized Gain

  - Unrealized capital gains could be inserted automatically into special
    sub-accounts, based on the current price and the cost-basis of particular
    accounts. This could be inserted automatically! e.g.

        DATE check Assets:US:Ameritrade:AAPL       10 AAPL {200 USD}

        DATE price AAPL  210 USD

      Assets:US:Ameritrade:AAPL                    2000 USD
      Assets:US:Ameritrade:AAPL:Gains               100 USD

    The "Gains" subaccount could be inserted automatically if the price differs
    from the cost basis... this would be a clever way to represent this! We
    could even do this by inserting a transaction automatically with an
    offsetting account... actually this would be the RIGHT way to do this!

      This could be done as a simple filter function:

        entries = add_unrealized(entries)

      We would need an option to designate which subaccount leaf to create all
      the new transactions for:

        %option account_unrealized  "Unrealized"

        2013-05-23 A "Booking unrealized gains for AAPL"
          Assets:US:Ameritrade:AAPL:Unrealized              230.45 USD
          Income:Unrealized                                -230.45 USD

      By doing this, the reporting does not have anything to do... it can choose
      to report positions at cost or in held units, and whether the gains are
      included or not entirely depends on whether these transactions have been
      inserted in or not.


** Design Doc

  - INVARIANT: All the entries lists are assumed to be sorted by date
    everywhere.

  - INVARIANT: All Check and Open entries are always at the beginning of a new
    date in a list of entries.

  - Describe and document the data structures in a language-independent way,
    this is really important.  I have a really nice subset by now.

** Developer Documentation

  - Add nosetests, pylint to tools required for development

  - Document the realization process, need that large zoom-out graphic that
    shows closing, and opening balances.

  - Add a "team project" as an example use case, or even an example file.

  - Look at GnuCash for some of the reports... some good ideas maybe? I could
    perhaps learn a few things, it looks informed.

  - Start documentation so you have a place to put all these ideas.
    Set it up using Sphinx, or something else.

  - Consider serving the user's manual directly from the web interface.

  - Do some serious thinking about payees vs. subaccounts vs. tags w.r.t. to
    named tags.

** Cookbook

  - Write a series of real-life problems solved. This should be really much
    more helpful than boring docs.

  - The examples should be drawn from the demo file; the demo file should be
    rewritten, with multiple years, and with good templates for most of the
    important operations that can take place.

*** Transfers Between Accounts
*** mortgage, buying a home
*** capital gains (note about how to do commissions)
*** cie expenses, the way I'm doing it.
*** misc, e.g. credit card
*** stock splits
*** Tracking IRA or RSP Contributions
**** Option 1

2012-10-15 * Contribution 1 to RSP
  Assets:Checking                           -2500 CAD
  Assets:Bank1:RSP                           2500 CAD
  Liabilities:PendingContributions          -2500 RSPCAD
  Expenses:RSPContrib                        2500 RSPCAD

2012-11-15 * Contribution 2 to RSP
  Assets:Checking                           -1500 CAD
  Assets:Bank1:RSP                           1500 CAD
  Liabilities:PendingContributions          -1500 RSPCAD
  Expenses:RSPContrib                        1500 RSPCAD

2013-04-30 * Filing Taxes
  Assets:Receivable                           800 CAD
  Expenses:Taxes                             -800 CAD
  Assets:RSPContrib                         -3500 RSPCAD  ; Not claiming all
  Liabilities:PendingContributions          +4000 RSPCAD
  Assets:RSPContrib:Unclaimed                 500 RSPCAD

2013-05-15 * Paying Taxes - Receiving Amount Due
  Assets:Checking                             800 CAD
  Assets:Receivable                          -800 CAD
  Assets:RSPContrib                          1200 RSPCAD
  Income:RSPContrib                         -1200 RSPCAD


Two RSP investment accounts:

  Assets:Bank1:RSP
  Assets:Bank1:RSP

An account to hold maximum RSP contributions allowed:

  Assets:RSPContrib

How much I've contributed to RSPs in total:

  Expenses:RSPContrib

How much my maximum contributions have increased from the governement as a
result of paying taxes:

  Income:RSPContrib

Pending contributions for this year, some of which to be claimed on my tax filing:

  Liabilities:PendingContributions

Unused RSP contributions made, carried forward to future years:

  Assets:RSPContrib:Unclaimed

**** Option 2 (favourite)

2012-10-15 * Contribution 1 to RSP
  Assets:Checking                           -2500 CAD
  Assets:Bank1:RSP                           2500 CAD
  Assets:RSPContrib:MaxDeductible           -2500 RSPCAD
  Assets:RSPContrib:Contributed              2500 RSPCAD

2012-11-15 * Contribution 2 to RSP
  Assets:Checking                           -1500 CAD
  Assets:Bank1:RSP                           1500 CAD
  Assets:RSPContrib:MaxDeductible           -1500 RSPCAD
  Assets:RSPContrib:Contributed              1500 RSPCAD

2013-04-30 * Filing Taxes
  Assets:Receivable                           800 CAD
  Expenses:Taxes                             -800 CAD
  Assets:RSPContrib:Contributed             -3500 RSPCAD  ; Not claiming all
  Expenses:RSPContrib                       +3500 RSPCAD

2013-05-15 * Paying Taxes - Receiving Amount Due
  Assets:Checking                             800 CAD
  Assets:Receivable                          -800 CAD
  Assets:RSPContrib:MaxDeductible            1200 RSPCAD
  Income:RSPContrib                         -1200 RSPCAD

Two RSP investment accounts:

  Assets:Bank1:RSP
  Assets:Bank1:RSP

An account to hold maximum RSP contributions allowed:

  Assets:RSPContrib:MaxDeductible

Pending unused contributions for this year, some of which to be claimed on my
tax filing:

  Assets:RSPContrib:Contributed

How much I've contributed to RSPs in total:

  Expenses:RSPContrib

How much my maximum contributions have increased from the governement as a
result of paying taxes:

  Income:RSPContrib



** Challenges

  - Document those below which I'm already able to do, and those which require
    new features to be able to be done, move them into a separate appendix,
    with explanations on how to do it.

**** Cash vs. Accrual Accounting

Of course a real accountant would just do this: (accrual based accounting)

2014-05-19 * "Booking tithe”
 Expenses:Tithe     300 USD
 Liabilities:Tithe     -300 USD

2014-05-20 * “Paying tithe”
  Liabilities:Tithe      300 USD
  Assets:Checking  -300 USD

But this records the expense on a different day than when you actually paid it.
That would be a problem if, for example, you live in the US and wanted to claim
a tax deduction for the tithe, in which case you must claim the deduction for
the year the tithe was actually paid (cash based accounting).

This is indeed the right solution to this! Accumulate a liability as you go,
and resolve it with real transactions later on.

This case keeps coming back again and again, of wanting to do accrual
accounting but wanting to do cash declarations. I think we need to have a long
and separate discussion about cash vs accrual accounting and for sure we can
come up with a creative solution that solves this problem.



**** Can I generate a nice year-on-year summary of income and expenses?

  - Including RSP contribs, like my bu spreadsheet that I crafted manually? Can
    I do that? That would be awesome!

**** Maximum Balance

  - Can I compute the maximum value of each account at the end of every year
    (for foreign assets decl.) This would be useful for FBAR / FATCA
    declarations.

**** Complete Return (IRR) on Condo

  - Challenge: Can I compute IRR return on my condo accurately?
    TODO: Add benefits received as an Income, as transactions.
    You should be able to compute the IRR of any Ledger!

**** Taxation Rate

  - Challenge: Can I automatically compute my taxation rate for every year?

**** List of Assets

  - Challenge: Can I obtain a list of my assets at any time?

**** Make a report of currency exposure

  - For a particular balance sheet, report the total currency exposure of the
    ledger. This should be a very simple report, probably in the form of a pie
    chart.  Maybe this pie chart should be located in the capital report
    (possibly makes sense).

**** Capital Gains

  - Capital gains should not count commissions nor on the buy nor on the
    sell side. How do we book them like this?  Can we count this somehow
    automatically? Misc accounts? Not sure.

**** Inflation Adjusted Balance Sheets and Charts

  - It would be AWESOME to look at a balance sheets from the past but
    inflation-adjusted for any date... Answer this question easily:

      "What was I making in 2010 in today's dollar terms?"

  - How would I produce an inflation adjusted version of some charts. Maybe all
    charts should have that option?

**** Statement of Assets (for Will)

  - In order to have someone else be able to take care of your business, you
    should be able to produce a list of the accounts open at the end of the
    period, with the account ids and balances. This should be printable and
    storable, for someone else to take care of your things in case you die.


** Change List

- Implemented in Python 3, from scratch.

- Internal data structures are more functional, immutable, allowing you to more
  easily create scripts that use the in-memory data. Overall, the new code is
  way simpler and much easier to understand because of this. It's actually
  become dead simple.

- New, simplified, and more consistent (and rigid) syntax will make it possible
  to add more features in the future, and to have parsers in other languages too
  (e.g. Go).

- Booking trades with capital gain tracking should now work.

- The new parser is written in C, so it is much much faster, and future changes
  will be easier

- The new web server fixes annoying rendering issues.

  * Balance sheet amounts can now reported in terms of book values.
  * Debit accounts can now be rendered with positive numbers (color-coded).
  * The internal data structure changes are much more general, and allow, for
    instance, creating a balance sheet at any point in time. In particular, you
    can have a balance sheet at the beginning and end of an exercise.

- Some internal design flaws were fixed, like checks on filtered ledgers showing
  up from incorrect periods.

- Various outputs to text, csv, and xls are now supported for easier sharing.

- The input file is monitored by the server, and can be automatically reloaded.
  This makes it easier to just start the web server, then edit the file to
  update what you need.

- There is no need to specify a filter period anymore; the interface is able to
  realize any required periods, and the GUI provides access to most common
  cross-sections (all, by year, by tag, by payee, transactions with bookings,
  etc.). You should be able to just specify the GUI.

- Client-side javascript has been added for a neater, more compact rendering of
  journals.

- New scripts to extract a list of current positions at any time, and global
  summaries over many years or months.


** Presentation Material

  - Use impress.js to built a visualization of the DE method

  - Record a video, that's an easy way to explain how this works.

  - IDEA!!!  Use drawings a-la-ThinkBig or whatever it is. This will be the
    perfect medium for this. Mix it with video. Start writing a detailed script.

  - Begin with a USB key in hand. "On this 8 GB USB key, I have all of 8 years
    history of financial transactions in my life. Every single price paid that
    went recorded into an account it these.<|MERGE_RESOLUTION|>--- conflicted
+++ resolved
@@ -278,7 +278,6 @@
 
 * Current / Misc / To Be Classified
 
-<<<<<<< HEAD
   - In the 'print' report, add a comment at the end of each posting line with
     the balancing amount! This is an important debugging tool! Make this happen.
 
@@ -291,10 +290,9 @@
     for the postings with average cost. But in any case, all the balancing
     should move to a stage right after parsing and should not be an optional
     stage.
-=======
+
   - Produce a currency exposure view by aggregating holdings to cost-currency,
     and then include OANDA hedging position.
->>>>>>> 5f3d2551
 
   - Remove legacy support for PIPE character in syntax, update cheatsheet.
 
