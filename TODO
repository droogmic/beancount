--- conflicted
+++ resolved
@@ -29,6 +29,9 @@
 
   - Merge beancount.core.interpolate into booking.
   - Merge beancount.ops.validation.validate_inventory_booking() into booking.
+
+  - This causes a problem because a tag is parsed in '#9.95':
+    10 AAPL {45.23#9.95 USD}
 
   - (Annoyance) Make interpolation.balance_incomplete_postings() return a new
     object and not work destructively. No reason not to.
@@ -906,8 +909,8 @@
 
   - PROBLEM: You need be able to provide the cost with both and addition and a
     reduction, e.g.
-       -2 GOOG {* 650 USD} ;; Should be possible even if current avg cost if 600 USD
-        2 GOOG {* 650 USD} ;; Means "add at this cost and then convert to avg
+       -2 HOOL {* 650 USD} ;; Should be possible even if current avg cost if 600 USD
+        2 HOOL {* 650 USD} ;; Means "add at this cost and then convert to avg
     cost"
 
     This is nice! The "*" now always means "after applying this operation,
@@ -1357,14 +1360,13 @@
   Please excuse the mess. Of course, I'll clean it up before every release.)
 
 
-<<<<<<< HEAD
   - Idea for one of those constraint plugins: Create a plugin whereby you
     declare some currencies and assert that any units in them are always held at
     cost.
-=======
+
+
   - Reconcile all usage of account regexps to beancount.core.account.ACCOUNT_RE
     throughout the code  (grep --include='*.py'  -srn A-Z    ~/p/beancount/src/python/beancount).
->>>>>>> 8668c0f9
 
 
   - What happens if you specify the same plugin twice, with different
@@ -2184,7 +2186,7 @@
       with multiple matching lots of the same cost with just differing dates, which
       would only be required if the posting constrains it to. One can imagine
       relaxing the matching rules between a posting and inventory further to allow
-      one to just specify "-40 GOOG" above, without a cost, and if unambiguous, to
+      one to just specify "-40 HOOL" above, without a cost, and if unambiguous, to
       allow it to just select the only lot that is available."
 
     Idea: Generalize lot-date to just a "lot" string. Doesn't have to be a date
@@ -2197,14 +2199,14 @@
 
        (augment)
        2014-06-17 *
-          Assets:US:Investing:GOOG    10 GOOG {523.45 USD / i-want-more}
+          Assets:US:Investing:HOOL    10 HOOL {523.45 USD / i-want-more}
 
        (reducing) All of the following should be allowed:
-          Assets:US:Investing:GOOG    -7 GOOG ; possibly ambiguous
-          Assets:US:Investing:GOOG    -7 GOOG [] ; possibly ambiguous
-          Assets:US:Investing:GOOG    -7 GOOG [523.45 USD]
-          Assets:US:Investing:GOOG    -7 GOOG [2014-06-17]
-          Assets:US:Investing:GOOG    -7 GOOG [i-want-more]
+          Assets:US:Investing:HOOL    -7 HOOL ; possibly ambiguous
+          Assets:US:Investing:HOOL    -7 HOOL [] ; possibly ambiguous
+          Assets:US:Investing:HOOL    -7 HOOL [523.45 USD]
+          Assets:US:Investing:HOOL    -7 HOOL [2014-06-17]
+          Assets:US:Investing:HOOL    -7 HOOL [i-want-more]
 
     By enforcing a distinct syntax, the user is telling us that this leg is
     expected to reduce an existing position. This information is useful, in
@@ -2362,7 +2364,7 @@
     the lot. This would enable the following:
 
         2013-07-22 * "Bought some US investment in a CAD account"
-          Assets:Investment:GOOG           50 GOOG {700 USD} @ 1.01 USD   ;; 35350 CAD
+          Assets:Investment:HOOL           50 HOOL {700 USD} @ 1.01 USD   ;; 35350 CAD
           Assets:Investment:Cash          -35359.95 CAD
           Expenses:Commissions                 9.95 CAD
 
@@ -2448,11 +2450,11 @@
   - Create a new directive for balance that checks for the complete balance.
     Ideas for syntax:
 
-      2014-06-20 balance      Assets:Some:Account    10 GOOG, 640.40 USD   FULL
-      2014-06-20 balance      Assets:Some:Account    [10 GOOG, 640.40 USD]
-      2014-06-20 balance      Assets:Some:Account    <10 GOOG, 640.40 USD>
-      2014-06-20 balance*     Assets:Some:Account    10 GOOG, 640.40 USD
-      2014-06-20 full_balance Assets:Some:Account    10 GOOG, 640.40 USD
+      2014-06-20 balance      Assets:Some:Account    10 HOOL, 640.40 USD   FULL
+      2014-06-20 balance      Assets:Some:Account    [10 HOOL, 640.40 USD]
+      2014-06-20 balance      Assets:Some:Account    <10 HOOL, 640.40 USD>
+      2014-06-20 balance*     Assets:Some:Account    10 HOOL, 640.40 USD
+      2014-06-20 full_balance Assets:Some:Account    10 HOOL, 640.40 USD
 
     Maybe we should define a general syntax for input'ing an Inventory object,
     that could be read at parsing time.
@@ -2666,11 +2668,11 @@
     the cost, so that technically you could check that there are a specific number
 
   2013-03-01 * buy
-    Assets:Checking        10 GOOG # 700 USD
+    Assets:Checking        10 HOOL # 700 USD
     Assets:Investment     -7000 USD
 
   2013-03-15 * sell
-    Assets:Checking       -10 GOOG # 700 USD @ 800 USD
+    Assets:Checking       -10 HOOL # 700 USD @ 800 USD
     Income:RealizedPnL    -1000 USD
     Assets:Investment      8000 USD
 
@@ -3208,11 +3210,11 @@
 
   - Consider making the lot syntax like this:
 
-       -4 {GOOG @ 790.83 USD}
+       -4 {HOOL @ 790.83 USD}
 
     instead of:
 
-       -4 GOOG {790.83 USD}
+       -4 HOOL {790.83 USD}
 
     It's actually a lot more accurate to what's going on...
 
