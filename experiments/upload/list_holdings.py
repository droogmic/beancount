#!/usr/bin/env python3
"""Produce a detailed list of assets & liabilities to a CSV file.

The purpose of this is manyfold:

- To fully automate the updating of an online source of assets. Using the
  'exportpf' report is annoying because the user has to manually upload an OFX
  to Google Finance, deleting and recreating a portfolio. These manual steps are
  annoying.

- Google Finace is limited; I think upload all the positions to a spreadsheet
  and letting the user recreate the views they need using the GOOGLEFINANCE()
  function can produce an equivalent, or better.

- The 'exportpf' code uses Holding, which is deprecated. This code doesn't.

"""
__copyright__ = "Copyright (C) 2016-2017  Martin Blais"
__license__ = "GNU GPLv2"

import argparse
import csv
import collections
import datetime
import logging
import re
import sys

from beancount.core.number import ZERO
from beancount.core.number import ONE
from beancount.core import data
from beancount.core import convert
from beancount.core import flags
from beancount.core import amount
from beancount.core import position
from beancount.core import inventory
from beancount.core import account
from beancount.core import account_types
from beancount.core import getters
from beancount.ops import summarize
from beancount.core import prices
from beancount.parser import options
from beancount import loader


def clean_entries_for_balances(entries):
    """
    Remove the entries inserted by unrealized gains/losses. Those entries do
    affect asset accounts, and we don't want them to appear in holdings.

    Note: Perhaps it would make sense to generalize this concept of "inserted
    unrealized gains."
    """
    return [entry
            for entry in entries
            if (not isinstance(entry, data.Transaction) or
                entry.flag != flags.FLAG_UNREALIZED)]


def get_balance_sheet_balances(entries, options_map):
    """Enumerate all the assets and liabilities.

    Args:
      entries: A list of directives, as per the loader.
      options_map: An options map, as per the parser.
    Yields:
      Instances of Posting.
    """
    balances, _ = summarize.balance_by_account(entries)
    date = entries[-1].date
    acctypes = options.get_account_types(options_map)
    for account, balance in sorted(balances.items()):
        # Keep only the balance sheet accounts.
        acctype = account_types.get_account_type(account)
        if not acctype in (acctypes.assets, acctypes.liabilities):
            continue
        # Create a posting for each of the positions.
        for position in balance:
            yield data.Posting(account, position.units, position.cost, None, None, None)


def add_prices_to_postings(entries, postings):
    """Attach price directives to postings where missing.
    The prices are fetched from the database of entries.

    Args:
      entries: A list of directives containing price directives.
      postings: A list of Posting instances to be augmented.
    Yields:
      A new list of Posting instances with the 'price' attribute filled in.
    """
    # Compute a price map, to extract most current prices.
    price_map = prices.build_price_map(entries)
    for posting in postings:
        if posting.price is None and posting.cost is not None:
            cbase = posting.units.currency
            cquote = posting.cost.currency
            (price_date,
             price_number) = prices.get_price(price_map, (cbase, cquote), None)
            posting = posting._replace(price=amount.Amount(price_number, cquote))
        yield posting


class Model:
    """A model of the spreadsheet that makes it easy to configure the output."""

    def __init__(self, price_map, postings, exports, asset_type, tax_map,
                 cash_currency='USD'):
        self.price_map = price_map

        self.cash_currency = cash_currency
        self.postings = postings
        self.exports = exports
        self.asset_type = asset_type
        self.tax_map = tax_map

        columns = [
            ('Account', self._account),
            ('Currency', self._units_currency),
            ('Symbol', self._symbol),
            ('Cost Currency', self._cost_currency),
            ('Units', self._units_number),
            ('Unit Cost', self._cost_number),
            ('Unit Price', self._price_number),
            ('Conversion Factor', self._conversion),
            ('Asset Type', self._asset_type),
            ('Taxation', self._taxation),
            # ('Label', self._cost_label),
            ('Date', self._cost_date),
            # ('Price Currency', self._price_currency),
        ]
        self.columns = {index: head_fun
                        for index, head_fun in enumerate(columns, start=1)}

    def num_rows(self):
        return len(self.postings) + 1

    def num_cols(self):
        return len(self.columns)

    def get(self, row, col):
        header, method = self.columns[col]
        if row == 1:
            value = header
        else:
            posting = self.postings[row-2]
            value = method(posting)
        return value

    def _account(self, posting):
        return posting.account

    def _symbol(self, posting):
        symbol = self.exports.get(posting.units.currency, '')
        # if symbol and ':' not in symbol:
        #     logging.info("Posting: %-8s %s", symbol, posting)
        return ('' if symbol in ('CASH', 'IGNORE')
                else symbol)

    def _units_number(self, posting):
        return posting.units.number

    def _units_currency(self, posting):
        return posting.units.currency

    def _cost_number(self, posting):
        cost = posting.cost
        return cost.number if cost is not None else ONE

    def _cost_currency(self, posting):
        cost = posting.cost
        return cost.currency if cost is not None else posting.units.currency

    def _cost_date(self, posting):
        date = posting.cost.date if posting.cost else None
        return date or ''

    def _cost_label(self, posting):
        return ''  # Not supported yet; see booking branch.

    def _price_number(self, posting):
        price = posting.price
        return price.number if price is not None else ONE

    def _price_currency(self, posting):
        price = posting.price
        return price.currency if price is not None else ''

    CURRENCY_MAP = {'NIS': 'ILS'}

    def _conversion(self, posting):
        currency = (posting.units.currency
                    if posting.cost is None else
                    posting.cost.currency)

        if self.exports.get(currency, None) in 'IGNORE':
            return ZERO

        currency = self.CURRENCY_MAP.get(currency, currency)
        if currency == self.cash_currency:
            # If its already in USD, a noop conversion is x1.
            return str(ONE)
        elif re.match('[A-Z]{3}$', currency):
            # If the instrument is a currency instrument, fetch it live.
            return '=GOOGLEFINANCE("CURRENCY:{}{}")'.format(currency, self.cash_currency)
        else:
            # Otherwise, use the latest value in our file.
            (_, price_number) = prices.get_price(self.price_map,
                                                 (currency, self.cash_currency),
                                                 None)
            return str(price_number)

    def _asset_type(self, posting):
        return self.asset_type.get(posting.units.currency)

    def _taxation(self, posting):
        return self.tax_map.get(posting.account)


def model_to_table(model):
    """Convert a Model to a 2D table.

    Args:
      model: An instance of Model.
    Returns:
      A list of row lists.
    """
    num_rows = model.num_rows()
    return [[model.get(irow, icol)
             for icol in range(1, model.num_cols()+1)]
            for irow in range(1, model.num_rows()+1)]


def get_root_accounts(postings):
    """Compute a mapping of accounts to root account name.

    This removes sub-accounts where the leaf of the account name is equal to the
    currency held within, and all other leaf accounts of such root accounts.

    Args:
      postings: A list of Posting instances.
    Returns:
      A dict of account names to root account names.
    """
    roots = {posting.account: (
        account.parent(posting.account)
        if (account.leaf(posting.account) == posting.units.currency or
            (account.leaf(posting.account) == "Cash" and
             posting.account != "Assets:Cash"))
        else posting.account)
             for posting in postings}
    values = set(roots.values())
    for root in list(roots):
        parent = account.parent(root)
        if parent in values:
            roots[root] = parent
    return roots


def aggregate_postings(postings):
    """Aggregate postings by account and currency.

    Args:
      postings: A list of Posting instances.
    Returns:
      A list of aggregated postings.
    """
    balances = collections.defaultdict(inventory.Inventory)
    for posting in postings:
        key = (posting.account, posting.units.currency)
        balances[key].add_position(posting)

    default_date = datetime.date.today() + datetime.timedelta(days=1)

    agg_postings = []
    for (account, currency), balance in balances.items():
        units = balance.reduce(convert.get_units)
        if units.is_empty():
            continue
<<<<<<< HEAD
        assert len(units) == 1
=======
        assert len(units) == 1, units
>>>>>>> 9f38f73d
        units = next(iter(units)).units

        min_date = default_date
        for pos in balance:
            if pos.cost:
                min_date = min(min_date, pos.cost.date)

        cost = balance.reduce(convert.get_cost)
        assert len(cost) == 1
        total_cost = next(iter(cost)).units

        if total_cost.currency != units.currency:
            average_cost = position.Cost(total_cost.number/units.number,
                                         total_cost.currency,
                                         min_date, None)
        else:
            average_cost = None
        posting = data.Posting(account, units, average_cost, None, None, None)

        agg_postings.append(posting)

    return agg_postings


def populate_with_parents(accounts_map, default):
    """For each account key, propagate the values from their parent account.

    Args:
      tax_map: A dict of account name string to some value or None.
      default: The default value to assign to those accounts for which we cannot resolve
        a non-null value.
    Returns:
      An updated dict with None values of child accounts filled from the closest
      values of their parent accounts.
    """
    new_accounts_map = accounts_map.copy()
    for acc in accounts_map.keys():
        curacc = acc
        while curacc:
            value = accounts_map.get(curacc, None)
            if value is not None:
                break
            curacc = account.parent(curacc)
        new_accounts_map[acc] = value or default
    return new_accounts_map


def main():
    logging.basicConfig(level=logging.INFO, format='%(levelname)-8s: %(message)s')
    parser = argparse.ArgumentParser(description=__doc__.strip())
    parser.add_argument('filename', help='Beancount input file')
    #parser.add_argument('docid', help="Spreadsheets doc id to update")
    parser.add_argument('-n', '--dry-run', action='store_true')
    args = parser.parse_args()

    # Load the file contents.
    entries, errors, options_map = loader.load_file(args.filename)

    # Enumerate the list of assets.
    def keyfun(posting):
        if posting.cost is None:
            return (1, posting.units.currency, posting.account)
        else:
            return (0, posting.account, posting.cost.currency)

    postings = sorted(get_balance_sheet_balances(clean_entries_for_balances(entries),
                                                 options_map),
                      key=keyfun)

    # Simplify the accounts to their root accounts.
    root_accounts = get_root_accounts(postings)
    postings = [posting._replace(account=root_accounts[posting.account])
                for posting in postings]

    # Aggregate postings by account/currency.
    agg_postings = sorted(aggregate_postings(postings), key=keyfun)
    agg_postings = list(agg_postings)

    # Add prices to the postings.
    agg_postings = add_prices_to_postings(entries, agg_postings)

    # Get the map of commodities to export meta tags.
    commodities_map = getters.get_commodity_map(entries)
    exports = getters.get_values_meta(commodities_map, 'export')
    asset_type = getters.get_values_meta(commodities_map, 'assets')

    # Get the map of accounts to export meta tags.
    accounts_map = {
        account: open
        for account, (open, _) in getters.get_account_open_close(entries).items()}
    tax_map = populate_with_parents(getters.get_values_meta(accounts_map, 'tax'), 'TAXABLE')

    # Filter out postings to be ignored.
    agg_postings = [posting
                    for posting in agg_postings
                    if exports.get(posting.units.currency, None) != 'IGNORE']

    # Realize the model.
    price_map = prices.build_price_map(entries)
    model = Model(price_map, list(agg_postings), exports, asset_type, tax_map)

    # Write out the assets to stdout in CSV format.
    if args.dry_run:
        return
    table = model_to_table(model)
    table[0][0] += ' ({:%Y-%m-%d %H:%M})'.format(datetime.datetime.now())
    wr = csv.writer(sys.stdout)
    wr.writerows(table)


if __name__ == '__main__':
    main()<|MERGE_RESOLUTION|>--- conflicted
+++ resolved
@@ -277,11 +277,7 @@
         units = balance.reduce(convert.get_units)
         if units.is_empty():
             continue
-<<<<<<< HEAD
-        assert len(units) == 1
-=======
         assert len(units) == 1, units
->>>>>>> 9f38f73d
         units = next(iter(units)).units
 
         min_date = default_date
