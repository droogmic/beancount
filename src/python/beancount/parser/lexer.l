/* -*- mode: c -*- */
/* A flex lexer for Beancount. */

/*--------------------------------------------------------------------------------------*/
/* Definitions */

/* Options */
%option noyywrap
/* %option nodefault */
%option yylineno
%option never-interactive
%option warn
%option bison-bridge
%option bison-locations
/* %option reentrant */
/* %option debug */
/* %option stack */
/* %option 8bit */


/* Top Code. */
%top{

/* Includes. */
#include <math.h>
#include <stdlib.h>

#include "parser.h"
#include "grammar.h"


/* Build and accumulate an error on the builder object. */
void build_lexer_error(const char* string, size_t length);

/* Build and accumulate an error on the builder object using the current
 * exception state. */
void build_lexer_error_from_exception(void);



/* Callback call site with error handling. */
#define BUILD_LEX(method_name, format, ...)                                             \
    yylval->pyobj = PyObject_CallMethod(builder, method_name, format, __VA_ARGS__);     \
    /* Handle a Python exception raised by the handler {3cfb2739349a} */                \
    if (yylval->pyobj == NULL) {                                                        \
       build_lexer_error_from_exception();                                              \
       return LEX_ERROR;                                                                \
    }                                                                                   \
    /* Lexer builder methods should never return None, check for it. */                 \
    else if (yylval->pyobj == Py_None) {                                                \
        Py_DECREF(Py_None);                                                             \
        build_lexer_error("Unexpected None result from lexer", 34);                     \
        return LEX_ERROR;                                                               \
    }


/* Initialization/finalization methods. These are separate from the yylex_init()
 * and yylex_destroy() and they call them. */
void yylex_initialize(const char* filename, const char* encoding);
void yylex_finalize(void);


/* Global declarations; defined below. */
extern int yy_eof_times;
extern const char* yy_filename;
extern int yycolumn;
extern const char* yy_encoding;

/* String buffer statics. */
extern size_t strbuf_size; /* Current buffer size (not including final nul). */
extern char* strbuf;       /* Current buffer head. */
extern char* strbuf_end;   /* Current buffer sentinel (points to the final nul). */
extern char* strbuf_ptr;   /* Current insertion point in buffer. */
void strbuf_realloc(size_t num_new_chars);



/* Handle detecting the beginning of line. */
extern int yy_line_tokens; /* Number of tokens since the bol. */

#define YY_USER_ACTION  {                               \
    yy_line_tokens++;                                   \
    yylloc->first_line = yylloc->last_line = yylineno;  \
    yylloc->first_column = yycolumn;                    \
    yylloc->last_column = yycolumn+yyleng-1;            \
    yycolumn += yyleng;                                 \
  }


/* Skip the rest of the input line. */
int yy_skip_line(void);


/* Utility functions. */
int strtonl(const char* buf, size_t nchars);


/* Append characters to the static string buffer and verify. */
#define SAFE_COPY_CHAR(value)                    \
	if (strbuf_ptr >= strbuf_end) {         \
            strbuf_realloc(1);                  \
	}                                       \
        *strbuf_ptr++ = value;

}

/* A start condition for chomping an invalid token. */
%x INVALID

/* Exclusive start condition for parsing escape sequences in string literals. */
%x STRLIT


/*--------------------------------------------------------------------------------------*/
/* Rules */
%%


 /* Newlines are output as explicit tokens, because lines matter in the syntax. */
\n		{
    yy_line_tokens = 0;
    yycolumn = 1;
    return EOL;
}

 /* Ignore whitespace, except when found at the beginning of a line and followed
    by a non-comment regular character. This is how we detect an initial indent
    and thus group postings together in the grammar. */
[ \t\r]+	{
    if ( yy_line_tokens == 1 ) {
        /* If the next character completes the line, skip it. */
        if ( yy_hold_char == '\n' ||
             yy_hold_char == '\r' ||
             yy_hold_char == '\0' ||
             yy_hold_char == ';' ) {
            return SKIPPED;
        }
        else {
            return INDENT;
        }
    }
}

 /* Characters with special meanings have their own tokens. */
\|		{ return PIPE; }
@@		{ return ATAT; }
@		{ return AT; }
\{\{		{ return LCURLCURL; }
\}\}		{ return RCURLCURL; }
\{		{ return LCURL; }
\}		{ return RCURL; }
,		{ return COMMA; }
\~		{ return TILDE; }
\+		{ return PLUS; }
\-		{ return MINUS; }
\/		{ return SLASH; }
<<<<<<< HEAD
\+		{ return PLUS; }
=======
\(		{ return LPAREN; }
\)		{ return RPAREN; }
\*		{
    if ( yy_line_tokens != 1 ) {
        return ASTERISK;
    }
    else {
        /* Allow org-mode titles. */
        yy_skip_line();
        return SKIPPED;
    }
}
>>>>>>> c88df851

 /* Skip commented output (but not the accompanying newline). */
;+.*		{
    /* yy_skip_line(); */
    return COMMENT;
}

 /* Special characters which may be used in-lieu of a 'txn' keyword in a
    transaction declaration output as a token. Other lines are just skipped.
    This allows us to use org-mode or other separators in the input syntax.

    Note: You need to make sure to include all the values from
    beancount.core.flags, in order for round-trips between text and entries to
    be possible. {5307d8fa1e7b}
    */
[!&#?%PSTCUR]	{
    if ( yy_line_tokens != 1 ) {
        yylval->character = yytext[0];
        return FLAG;
    }
    else {
        yy_skip_line();
        return SKIPPED;
    }
}

 /* Keywords. */
txn		{ return TXN; }
balance		{ return BALANCE; }
open		{ return OPEN; }
close		{ return CLOSE; }
commodity	{ return COMMODITY; }
pad		{ return PAD; }
event		{ return EVENT; }
price		{ return PRICE; }
note		{ return NOTE; }
document	{ return DOCUMENT; }
pushtag	        { return PUSHTAG; }
poptag		{ return POPTAG; }
option		{ return OPTION; }
plugin		{ return PLUGIN; }
include		{ return INCLUDE; }

 /* Boolean values. */
TRUE		{
    yylval->pyobj = Py_True;
    Py_INCREF(Py_True);
    return BOOL;
}

FALSE		{
    yylval->pyobj = Py_False;
    Py_INCREF(Py_False);
    return BOOL;
}

 /* Dates. */
[0-9]{4,}[\-/][0-9]+[\-/][0-9]+	{
    const char* year_str;
    const char* month_str;
    const char* day_str;
    int year, month, day;

    /* Parse the numbers. */
    year_str = yytext;
    month_str = strpbrk(year_str, "-/");
    year = strtonl(year_str, month_str - year_str);
    month_str++;
    day_str = strpbrk(month_str, "-/");
    month = strtonl(month_str, day_str - month_str);
    day_str++;
    day = strtonl(day_str, yytext + yyleng - day_str);

    /* Attempt to create the date. */
    BUILD_LEX("DATE", "iii", year, month, day);
    return DATE;
}

 /* Account names. */
([A-Z][A-Za-z0-9\-]+)(:[A-Z][A-Za-z0-9\-]+)+		{
    BUILD_LEX("ACCOUNT", "s", yytext);
    return ACCOUNT;
}

 /* Currencies. These are defined as uppercase only in order to disambiguate the
  * syntax. This is kept in sync with beancount.core.amount.CURRENCY_RE. */
[A-Z][A-Z0-9\'\.\_\-]{0,22}[A-Z0-9]	{
    BUILD_LEX("CURRENCY", "s", yytext);
    return CURRENCY;
}

 /* String literals. */
 /* Note that we use an exclusive start condition.
    See section "Start Conditions" in the GNU Flex manual. */
\"	{
    strbuf_ptr = strbuf;
    BEGIN(STRLIT);
}

<STRLIT>{

    /* Saw closing quote - all done. */
    \"        {
        BEGIN(INITIAL);
        *strbuf_ptr = '\0';
        PyObject* unicode_str = PyUnicode_Decode(strbuf, strbuf_ptr - strbuf,
                                                 yy_encoding, "ignore");
        if ( unicode_str == NULL ) {
            build_lexer_error_from_exception();
            yylval->pyobj = Py_None;
            Py_INCREF(Py_None);
            return LEX_ERROR;
        }
        BUILD_LEX("STRING", "O", unicode_str);
        Py_DECREF(unicode_str);
        strbuf_ptr = NULL;
        return STRING;
    }

    /* Escape sequences. */
    \\n       SAFE_COPY_CHAR('\n');
    \\t       SAFE_COPY_CHAR('\t');
    \\r       SAFE_COPY_CHAR('\r');
    \\b       SAFE_COPY_CHAR('\b');
    \\f       SAFE_COPY_CHAR('\f');
    \\(.|\n)  SAFE_COPY_CHAR(yytext[1]);

    /* All other characters. */
    [^\\\"]+        {
        if ( yyleng > strbuf_end - strbuf_ptr ) {
            strbuf_realloc(yyleng);
        }
        size_t i;
        for (i = 0; i < yyleng; ++i) {
            *strbuf_ptr++ = yytext[i];
        }
    }
}

 /* Numbers */
([0-9]+|[0-9][0-9,]+[0-9])(\.[0-9]*)? 		{
    BUILD_LEX("NUMBER", "s", yytext);
    return NUMBER;
}

 /* Tags */
#[A-Za-z0-9\-_/.]+ 		{
    BUILD_LEX("TAG", "s", &(yytext[1]));
    return TAG;
}

 /* Links */
\^[A-Za-z0-9\-_/.]+ 		{
    BUILD_LEX("LINK", "s", &(yytext[1]));
    return LINK;
}

 /* Key */
[a-z][a-zA-Z0-9\-_]+: 		{
    BUILD_LEX("KEY", "s#", yytext, yyleng-1);
    return KEY;
}

 /* Default rule. {bf253a29a820} */
.			{
    unput(*yytext);
    BEGIN(INVALID);
}

 /* Fake an EOL at the end of file, to ensure that files without a final newline
  * will process postings right. */
<<EOF>>     		{
  if ( yy_eof_times == 0 ) {
    yy_eof_times = 1;
    yylloc->first_line = yylineno;
    return EOL;
  }
  return 0;
}

 /* Note: We use a subparser here because if we set a default rule to chomp this
    pattern, it would take precedence over valid rules if the matched text is
    longer and thus would break the lexer. Writing our own lexer would fix
    this and more. {bba169a1d35a} */
<INVALID>[^ \t\n\r]+     {
    char buffer[256];
    size_t length = snprintf(buffer, 256, "Invalid token: '%s'", yytext);
    build_lexer_error(buffer, length);
    BEGIN(INITIAL);
    return LEX_ERROR;
}


%%
/*--------------------------------------------------------------------------------------*/
/* User Code */


/* Note: All these globals should be moved to an yylex_extra */

/* The number of times EOF has been hit. This is used to synthesize an EOL at
 * the end of the file. */
int yy_eof_times = 0;

/* The filename being tokenized. */
const char* yy_filename = 0;

/* Number of tokens since the beginning of the line. */
int yy_line_tokens = 0;

/* The current column we're tokenizing at. */
int yycolumn = 1;

/* The encoding to use for converting strings. */
const char* yy_encoding = NULL;

/* A buffer for parsing string literals. It is reused and its size is dynamically allocated. */
size_t strbuf_size = 0;
char* strbuf = NULL;
char* strbuf_end;
char* strbuf_ptr;

/* Initialize the globals before running the lexer. */
void yylex_initialize(const char* filename, const char* encoding)
{
    assert(filename != NULL);
    yy_eof_times = 0;
    yy_filename = filename;
    yy_line_tokens = 0;
    yycolumn = 1;
    if ( encoding == 0 ) {
        yy_encoding = "utf8";
    }
    else {
        yy_encoding = encoding;
    }

    /* Start with a decent small buffer. */
    strbuf_size = 1024;
    strbuf = realloc(strbuf, strbuf_size + 1);
    strbuf_end = strbuf + strbuf_size - 1;
    strbuf_ptr = NULL;

    /* Note: If we used a reentrant parser, this routine should eventually call
     * yylex_init(). */
}

/* Finalize the globals before running the lexer. */
void yylex_finalize(void)
{
    yy_filename = NULL;

    /* Finalize our reading buffer. */
    if ( strbuf != NULL ) {
        free(strbuf);
        strbuf = NULL;
    }

    /* Call the yylex finalization routine. */
    yylex_destroy();
}


/* Reallocate the buffer to accomodate some new characters. */
void strbuf_realloc(size_t num_new_chars)
{
    assert(strbuf_ptr != NULL);
    size_t cur_size = strbuf_ptr - strbuf;
    size_t new_size = cur_size + num_new_chars;
    while ( strbuf_size < new_size ) {
        strbuf_size <<= 1;
    }
    strbuf = realloc(strbuf, strbuf_size + 1);
    strbuf_ptr = strbuf + cur_size;
    strbuf_end = strbuf + strbuf_size - 1;
}




#define LEXEOF 0

int yy_skip_line()
{
    int num_chars = 0;
    for ( ;; ) {
        int c = input();
        num_chars++;
        if ( c == LEXEOF || c == -1 ) {
            break;
        }
        if ( c == '\n' ) {
            unput(c);
            num_chars--;
            break;
        }
    }
    return num_chars;
}

/* Convert an integer string to a number. */
int strtonl(const char* buf, size_t nchars)
{
    int result = 0;
    int i;
    for ( i = 0; i < nchars; ++i ) {
        result *= 10;
        result += (buf[i] - '0');
    }
    return result;
}

/* Build and accumulate an error on the builder object. */
void build_lexer_error(const char* string, size_t length)
{
    /* TRACE_ERROR("Invalid Token"); */

    /* Build and accumulate a new error object. {27d1d459c5cd} */
    PyObject* rv = PyObject_CallMethod(builder, "build_lexer_error",
                                       "s#", string, length);
    if (rv == NULL) {
        PyErr_SetString(PyExc_RuntimeError,
                        "Internal error: Building exception from default rule");
    }
    Py_XDECREF(rv);
}

void build_lexer_error_from_exception()
{
    /* TRACE_ERROR("Lexer Builder Exception"); */

    /* Get the exception context. */
    PyObject* ptype = NULL;
    PyObject* pvalue = NULL;
    PyObject* ptraceback = NULL;
    PyErr_Fetch(&ptype, &pvalue, &ptraceback);
    PyErr_NormalizeException(&ptype, &pvalue, &ptraceback);

    /* Clear the exception. */
    PyErr_Clear();

    if (pvalue != NULL) {
        /* Build and accumulate a new error object. {27d1d459c5cd} */
        PyObject* rv = PyObject_CallMethod(builder, "build_lexer_error",
                                           "OO", pvalue, ptype);
        Py_XDECREF(ptype);
        Py_XDECREF(pvalue);
        Py_XDECREF(ptraceback);

        if (rv == NULL) {
            PyErr_SetString(PyExc_RuntimeError,
                            "Internal error: While building exception");
        }
    }
    else {
        PyErr_SetString(PyExc_RuntimeError,
                        "Internal error: No exception");
    }
}<|MERGE_RESOLUTION|>--- conflicted
+++ resolved
@@ -154,9 +154,6 @@
 \+		{ return PLUS; }
 \-		{ return MINUS; }
 \/		{ return SLASH; }
-<<<<<<< HEAD
-\+		{ return PLUS; }
-=======
 \(		{ return LPAREN; }
 \)		{ return RPAREN; }
 \*		{
@@ -169,7 +166,6 @@
         return SKIPPED;
     }
 }
->>>>>>> c88df851
 
  /* Skip commented output (but not the accompanying newline). */
 ;+.*		{
