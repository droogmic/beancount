--- conflicted
+++ resolved
@@ -1,8 +1,8 @@
-/* A Bison parser, made by GNU Bison 3.0.2.  */
+/* A Bison parser, made by GNU Bison 3.0.4.  */
 
 /* Bison implementation for Yacc-like parsers in C
 
-   Copyright (C) 1984, 1989-1990, 2000-2013 Free Software Foundation, Inc.
+   Copyright (C) 1984, 1989-1990, 2000-2015 Free Software Foundation, Inc.
 
    This program is free software: you can redistribute it and/or modify
    it under the terms of the GNU General Public License as published by
@@ -44,7 +44,7 @@
 #define YYBISON 1
 
 /* Bison version.  */
-#define YYBISON_VERSION "3.0.2"
+#define YYBISON_VERSION "3.0.4"
 
 /* Skeleton name.  */
 #define YYSKELETON_NAME "yacc.c"
@@ -236,7 +236,7 @@
 
 /* Value type.  */
 #if ! defined YYSTYPE && ! defined YYSTYPE_IS_DECLARED
-typedef union YYSTYPE YYSTYPE;
+
 union YYSTYPE
 {
 #line 119 "src/python/beancount/parser/grammar.y" /* yacc.c:355  */
@@ -251,6 +251,8 @@
 
 #line 253 "src/python/beancount/parser/grammar.c" /* yacc.c:355  */
 };
+
+typedef union YYSTYPE YYSTYPE;
 # define YYSTYPE_IS_TRIVIAL 1
 # define YYSTYPE_IS_DECLARED 1
 #endif
@@ -277,11 +279,7 @@
 
 /* Copy the second part of user declarations.  */
 
-<<<<<<< HEAD
-#line 281 "src/python/beancount/parser/grammar.c" /* yacc.c:358  */
-=======
-#line 221 "src/python/beancount/parser/grammar.c" /* yacc.c:358  */
->>>>>>> 36568d9c
+#line 283 "src/python/beancount/parser/grammar.c" /* yacc.c:358  */
 
 #ifdef short
 # undef short
@@ -1574,641 +1572,349 @@
   switch (yyn)
     {
         case 3:
-<<<<<<< HEAD
-#line 218 "src/python/beancount/parser/grammar.y" /* yacc.c:1646  */
+#line 218 "src/python/beancount/parser/grammar.y" /* yacc.c:1661  */
     {
         (yyval.character) = '*';
     }
-#line 1578 "src/python/beancount/parser/grammar.c" /* yacc.c:1646  */
+#line 1580 "src/python/beancount/parser/grammar.c" /* yacc.c:1661  */
     break;
 
   case 4:
-#line 222 "src/python/beancount/parser/grammar.y" /* yacc.c:1646  */
+#line 222 "src/python/beancount/parser/grammar.y" /* yacc.c:1661  */
     {
         (yyval.character) = (yyvsp[0].character);
     }
-#line 1586 "src/python/beancount/parser/grammar.c" /* yacc.c:1646  */
+#line 1588 "src/python/beancount/parser/grammar.c" /* yacc.c:1661  */
     break;
 
   case 12:
-#line 242 "src/python/beancount/parser/grammar.y" /* yacc.c:1646  */
+#line 242 "src/python/beancount/parser/grammar.y" /* yacc.c:1661  */
     {
                 (yyval.pyobj) = (yyvsp[0].pyobj);
             }
-#line 1594 "src/python/beancount/parser/grammar.c" /* yacc.c:1646  */
+#line 1596 "src/python/beancount/parser/grammar.c" /* yacc.c:1661  */
     break;
 
   case 13:
-#line 246 "src/python/beancount/parser/grammar.y" /* yacc.c:1646  */
+#line 246 "src/python/beancount/parser/grammar.y" /* yacc.c:1661  */
     {
                 (yyval.pyobj) = PyNumber_TrueDivide((yyvsp[-2].pyobj), (yyvsp[0].pyobj));
             }
-#line 1602 "src/python/beancount/parser/grammar.c" /* yacc.c:1646  */
+#line 1604 "src/python/beancount/parser/grammar.c" /* yacc.c:1661  */
     break;
 
   case 14:
-#line 251 "src/python/beancount/parser/grammar.y" /* yacc.c:1646  */
-=======
-#line 158 "src/python/beancount/parser/grammar.y" /* yacc.c:1646  */
-    {
-        (yyval.character) = '*';
-    }
-#line 1518 "src/python/beancount/parser/grammar.c" /* yacc.c:1646  */
-    break;
-
-  case 4:
-#line 162 "src/python/beancount/parser/grammar.y" /* yacc.c:1646  */
-    {
-        (yyval.character) = (yyvsp[0].character);
-    }
-#line 1526 "src/python/beancount/parser/grammar.c" /* yacc.c:1646  */
-    break;
-
-  case 12:
-#line 182 "src/python/beancount/parser/grammar.y" /* yacc.c:1646  */
-    {
-                (yyval.pyobj) = (yyvsp[0].pyobj);
-            }
-#line 1534 "src/python/beancount/parser/grammar.c" /* yacc.c:1646  */
-    break;
-
-  case 13:
-#line 186 "src/python/beancount/parser/grammar.y" /* yacc.c:1646  */
-    {
-                (yyval.pyobj) = PyNumber_TrueDivide((yyvsp[-2].pyobj), (yyvsp[0].pyobj));
-            }
-#line 1542 "src/python/beancount/parser/grammar.c" /* yacc.c:1646  */
-    break;
-
-  case 14:
-#line 191 "src/python/beancount/parser/grammar.y" /* yacc.c:1646  */
->>>>>>> 36568d9c
+#line 251 "src/python/beancount/parser/grammar.y" /* yacc.c:1661  */
     {
                BUILD_NOARGS_X("txn_field_new");
                (yyval.pyobj) = build_value;
            }
-<<<<<<< HEAD
-#line 1611 "src/python/beancount/parser/grammar.c" /* yacc.c:1646  */
+#line 1613 "src/python/beancount/parser/grammar.c" /* yacc.c:1661  */
     break;
 
   case 15:
-#line 256 "src/python/beancount/parser/grammar.y" /* yacc.c:1646  */
-=======
-#line 1550 "src/python/beancount/parser/grammar.c" /* yacc.c:1646  */
-    break;
-
-  case 15:
-#line 195 "src/python/beancount/parser/grammar.y" /* yacc.c:1646  */
->>>>>>> 36568d9c
+#line 256 "src/python/beancount/parser/grammar.y" /* yacc.c:1661  */
     {
                BUILD_X("txn_field_STRING", "OO", (yyvsp[-1].pyobj), (yyvsp[0].pyobj));
                DECREF2((yyvsp[-1].pyobj), (yyvsp[0].pyobj));
                (yyval.pyobj) = build_value;
            }
-<<<<<<< HEAD
-#line 1621 "src/python/beancount/parser/grammar.c" /* yacc.c:1646  */
+#line 1623 "src/python/beancount/parser/grammar.c" /* yacc.c:1661  */
     break;
 
   case 16:
-#line 262 "src/python/beancount/parser/grammar.y" /* yacc.c:1646  */
-=======
-#line 1559 "src/python/beancount/parser/grammar.c" /* yacc.c:1646  */
-    break;
-
-  case 16:
-#line 200 "src/python/beancount/parser/grammar.y" /* yacc.c:1646  */
->>>>>>> 36568d9c
+#line 262 "src/python/beancount/parser/grammar.y" /* yacc.c:1661  */
     {
                BUILD_X("txn_field_LINK", "OO", (yyvsp[-1].pyobj), (yyvsp[0].pyobj));
                DECREF2((yyvsp[-1].pyobj), (yyvsp[0].pyobj));
                (yyval.pyobj) = build_value;
            }
-<<<<<<< HEAD
-#line 1631 "src/python/beancount/parser/grammar.c" /* yacc.c:1646  */
+#line 1633 "src/python/beancount/parser/grammar.c" /* yacc.c:1661  */
     break;
 
   case 17:
-#line 268 "src/python/beancount/parser/grammar.y" /* yacc.c:1646  */
-=======
-#line 1568 "src/python/beancount/parser/grammar.c" /* yacc.c:1646  */
-    break;
-
-  case 17:
-#line 205 "src/python/beancount/parser/grammar.y" /* yacc.c:1646  */
->>>>>>> 36568d9c
+#line 268 "src/python/beancount/parser/grammar.y" /* yacc.c:1661  */
     {
                BUILD_X("txn_field_TAG", "OO", (yyvsp[-1].pyobj), (yyvsp[0].pyobj));
                DECREF2((yyvsp[-1].pyobj), (yyvsp[0].pyobj));
                (yyval.pyobj) = build_value;
            }
-<<<<<<< HEAD
-#line 1641 "src/python/beancount/parser/grammar.c" /* yacc.c:1646  */
+#line 1643 "src/python/beancount/parser/grammar.c" /* yacc.c:1661  */
     break;
 
   case 18:
-#line 274 "src/python/beancount/parser/grammar.y" /* yacc.c:1646  */
-=======
-#line 1577 "src/python/beancount/parser/grammar.c" /* yacc.c:1646  */
-    break;
-
-  case 18:
-#line 210 "src/python/beancount/parser/grammar.y" /* yacc.c:1646  */
->>>>>>> 36568d9c
+#line 274 "src/python/beancount/parser/grammar.y" /* yacc.c:1661  */
     {
                /* Mark PIPE as present for backwards compatibility and raise an error */
                BUILD_X("txn_field_PIPE", "OO", (yyvsp[-1].pyobj), Py_None);
                DECREF1((yyvsp[-1].pyobj));
                (yyval.pyobj) = build_value;
            }
-<<<<<<< HEAD
-#line 1652 "src/python/beancount/parser/grammar.c" /* yacc.c:1646  */
+#line 1654 "src/python/beancount/parser/grammar.c" /* yacc.c:1661  */
     break;
 
   case 19:
-#line 282 "src/python/beancount/parser/grammar.y" /* yacc.c:1646  */
-=======
-#line 1587 "src/python/beancount/parser/grammar.c" /* yacc.c:1646  */
-    break;
-
-  case 19:
-#line 217 "src/python/beancount/parser/grammar.y" /* yacc.c:1646  */
->>>>>>> 36568d9c
+#line 282 "src/python/beancount/parser/grammar.y" /* yacc.c:1661  */
     {
                 BUILD_X("transaction", "siObOO", FILE_LINE_ARGS, (yyvsp[-4].pyobj), (yyvsp[-3].character), (yyvsp[-2].pyobj), (yyvsp[0].pyobj));
                 DECREF4((yyvsp[-4].pyobj), (yyvsp[-3].character), (yyvsp[-2].pyobj), (yyvsp[0].pyobj));
                 (yyval.pyobj) = build_value;
             }
-<<<<<<< HEAD
-#line 1662 "src/python/beancount/parser/grammar.c" /* yacc.c:1646  */
+#line 1664 "src/python/beancount/parser/grammar.c" /* yacc.c:1661  */
     break;
 
   case 20:
-#line 289 "src/python/beancount/parser/grammar.y" /* yacc.c:1646  */
+#line 289 "src/python/beancount/parser/grammar.y" /* yacc.c:1661  */
     {
             (yyval.character) = '\0';
         }
-#line 1670 "src/python/beancount/parser/grammar.c" /* yacc.c:1646  */
+#line 1672 "src/python/beancount/parser/grammar.c" /* yacc.c:1661  */
     break;
 
   case 22:
-#line 295 "src/python/beancount/parser/grammar.y" /* yacc.c:1646  */
-=======
-#line 1596 "src/python/beancount/parser/grammar.c" /* yacc.c:1646  */
-    break;
-
-  case 20:
-#line 223 "src/python/beancount/parser/grammar.y" /* yacc.c:1646  */
-    {
-            (yyval.character) = '\0';
-        }
-#line 1604 "src/python/beancount/parser/grammar.c" /* yacc.c:1646  */
-    break;
-
-  case 22:
-#line 229 "src/python/beancount/parser/grammar.y" /* yacc.c:1646  */
->>>>>>> 36568d9c
+#line 295 "src/python/beancount/parser/grammar.y" /* yacc.c:1661  */
     {
             BUILD_X("posting", "siOOOOb", FILE_LINE_ARGS, (yyvsp[-2].pyobj), (yyvsp[-1].pyobj), Py_None, Py_False, (yyvsp[-3].character));
             DECREF2((yyvsp[-2].pyobj), (yyvsp[-1].pyobj));
             (yyval.pyobj) = build_value;
         }
-<<<<<<< HEAD
-#line 1680 "src/python/beancount/parser/grammar.c" /* yacc.c:1646  */
+#line 1682 "src/python/beancount/parser/grammar.c" /* yacc.c:1661  */
     break;
 
   case 23:
-#line 301 "src/python/beancount/parser/grammar.y" /* yacc.c:1646  */
-=======
-#line 1613 "src/python/beancount/parser/grammar.c" /* yacc.c:1646  */
-    break;
-
-  case 23:
-#line 234 "src/python/beancount/parser/grammar.y" /* yacc.c:1646  */
->>>>>>> 36568d9c
+#line 301 "src/python/beancount/parser/grammar.y" /* yacc.c:1661  */
     {
             BUILD_X("posting", "siOOOOb", FILE_LINE_ARGS, (yyvsp[-4].pyobj), (yyvsp[-3].pyobj), (yyvsp[-1].pyobj), Py_False, (yyvsp[-5].character));
             DECREF3((yyvsp[-4].pyobj), (yyvsp[-3].pyobj), (yyvsp[-1].pyobj));
             (yyval.pyobj) = build_value;
         }
-<<<<<<< HEAD
-#line 1690 "src/python/beancount/parser/grammar.c" /* yacc.c:1646  */
+#line 1692 "src/python/beancount/parser/grammar.c" /* yacc.c:1661  */
     break;
 
   case 24:
-#line 307 "src/python/beancount/parser/grammar.y" /* yacc.c:1646  */
-=======
-#line 1622 "src/python/beancount/parser/grammar.c" /* yacc.c:1646  */
-    break;
-
-  case 24:
-#line 239 "src/python/beancount/parser/grammar.y" /* yacc.c:1646  */
->>>>>>> 36568d9c
+#line 307 "src/python/beancount/parser/grammar.y" /* yacc.c:1661  */
     {
             BUILD_X("posting", "siOOOOb", FILE_LINE_ARGS, (yyvsp[-4].pyobj), (yyvsp[-3].pyobj), (yyvsp[-1].pyobj), Py_True, (yyvsp[-5].character));
             DECREF3((yyvsp[-4].pyobj), (yyvsp[-3].pyobj), (yyvsp[-1].pyobj));
             (yyval.pyobj) = build_value;
         }
-<<<<<<< HEAD
-#line 1700 "src/python/beancount/parser/grammar.c" /* yacc.c:1646  */
+#line 1702 "src/python/beancount/parser/grammar.c" /* yacc.c:1661  */
     break;
 
   case 25:
-#line 313 "src/python/beancount/parser/grammar.y" /* yacc.c:1646  */
-=======
-#line 1631 "src/python/beancount/parser/grammar.c" /* yacc.c:1646  */
-    break;
-
-  case 25:
-#line 244 "src/python/beancount/parser/grammar.y" /* yacc.c:1646  */
->>>>>>> 36568d9c
+#line 313 "src/python/beancount/parser/grammar.y" /* yacc.c:1661  */
     {
             BUILD_X("posting", "siOOOOb", FILE_LINE_ARGS, (yyvsp[-1].pyobj), Py_None, Py_None, Py_False, (yyvsp[-2].character));
             DECREF1((yyvsp[-1].pyobj));
             (yyval.pyobj) = build_value;
         }
-<<<<<<< HEAD
-#line 1710 "src/python/beancount/parser/grammar.c" /* yacc.c:1646  */
+#line 1712 "src/python/beancount/parser/grammar.c" /* yacc.c:1661  */
     break;
 
   case 26:
-#line 320 "src/python/beancount/parser/grammar.y" /* yacc.c:1646  */
-=======
-#line 1640 "src/python/beancount/parser/grammar.c" /* yacc.c:1646  */
-    break;
-
-  case 26:
-#line 250 "src/python/beancount/parser/grammar.y" /* yacc.c:1646  */
->>>>>>> 36568d9c
+#line 320 "src/python/beancount/parser/grammar.y" /* yacc.c:1661  */
     {
               BUILD_X("key_value", "OO", (yyvsp[-2].pyobj), (yyvsp[-1].pyobj));
               DECREF2((yyvsp[-2].pyobj), (yyvsp[-1].pyobj));
               (yyval.pyobj) = build_value;
           }
-<<<<<<< HEAD
-#line 1720 "src/python/beancount/parser/grammar.c" /* yacc.c:1646  */
+#line 1722 "src/python/beancount/parser/grammar.c" /* yacc.c:1661  */
     break;
 
   case 34:
-#line 334 "src/python/beancount/parser/grammar.y" /* yacc.c:1646  */
+#line 334 "src/python/beancount/parser/grammar.y" /* yacc.c:1661  */
     {
                     (yyval.pyobj) = (yyvsp[0].pyobj);
                 }
-#line 1728 "src/python/beancount/parser/grammar.c" /* yacc.c:1646  */
+#line 1730 "src/python/beancount/parser/grammar.c" /* yacc.c:1661  */
     break;
 
   case 35:
-#line 338 "src/python/beancount/parser/grammar.y" /* yacc.c:1646  */
-=======
-#line 1649 "src/python/beancount/parser/grammar.c" /* yacc.c:1646  */
-    break;
-
-  case 34:
-#line 263 "src/python/beancount/parser/grammar.y" /* yacc.c:1646  */
-    {
-                    (yyval.pyobj) = (yyvsp[0].pyobj);
-                }
-#line 1657 "src/python/beancount/parser/grammar.c" /* yacc.c:1646  */
-    break;
-
-  case 35:
-#line 267 "src/python/beancount/parser/grammar.y" /* yacc.c:1646  */
->>>>>>> 36568d9c
+#line 338 "src/python/beancount/parser/grammar.y" /* yacc.c:1661  */
     {
                     Py_INCREF(Py_None);
                     (yyval.pyobj) = Py_None;
                 }
-<<<<<<< HEAD
-#line 1737 "src/python/beancount/parser/grammar.c" /* yacc.c:1646  */
+#line 1739 "src/python/beancount/parser/grammar.c" /* yacc.c:1661  */
     break;
 
   case 36:
-#line 344 "src/python/beancount/parser/grammar.y" /* yacc.c:1646  */
-=======
-#line 1666 "src/python/beancount/parser/grammar.c" /* yacc.c:1646  */
-    break;
-
-  case 36:
-#line 273 "src/python/beancount/parser/grammar.y" /* yacc.c:1646  */
->>>>>>> 36568d9c
+#line 344 "src/python/beancount/parser/grammar.y" /* yacc.c:1661  */
     {
                        Py_INCREF(Py_None);
                        (yyval.pyobj) = Py_None;
                    }
-<<<<<<< HEAD
-#line 1746 "src/python/beancount/parser/grammar.c" /* yacc.c:1646  */
+#line 1748 "src/python/beancount/parser/grammar.c" /* yacc.c:1661  */
     break;
 
   case 37:
-#line 349 "src/python/beancount/parser/grammar.y" /* yacc.c:1646  */
-=======
-#line 1675 "src/python/beancount/parser/grammar.c" /* yacc.c:1646  */
-    break;
-
-  case 37:
-#line 278 "src/python/beancount/parser/grammar.y" /* yacc.c:1646  */
->>>>>>> 36568d9c
+#line 349 "src/python/beancount/parser/grammar.y" /* yacc.c:1661  */
     {
                        BUILD_X("handle_list", "OO", (yyvsp[-1].pyobj), (yyvsp[0].pyobj));
                        DECREF2((yyvsp[-1].pyobj), (yyvsp[0].pyobj));
                        (yyval.pyobj) = build_value;
                    }
-<<<<<<< HEAD
-#line 1756 "src/python/beancount/parser/grammar.c" /* yacc.c:1646  */
+#line 1758 "src/python/beancount/parser/grammar.c" /* yacc.c:1661  */
     break;
 
   case 38:
-#line 355 "src/python/beancount/parser/grammar.y" /* yacc.c:1646  */
-=======
-#line 1684 "src/python/beancount/parser/grammar.c" /* yacc.c:1646  */
-    break;
-
-  case 38:
-#line 283 "src/python/beancount/parser/grammar.y" /* yacc.c:1646  */
->>>>>>> 36568d9c
+#line 355 "src/python/beancount/parser/grammar.y" /* yacc.c:1661  */
     {
                        BUILD_X("handle_list", "OO", (yyvsp[-1].pyobj), (yyvsp[0].pyobj));
                        DECREF2((yyvsp[-1].pyobj), (yyvsp[0].pyobj));
                        (yyval.pyobj) = build_value;
                    }
-<<<<<<< HEAD
-#line 1766 "src/python/beancount/parser/grammar.c" /* yacc.c:1646  */
+#line 1768 "src/python/beancount/parser/grammar.c" /* yacc.c:1661  */
     break;
 
   case 39:
-#line 362 "src/python/beancount/parser/grammar.y" /* yacc.c:1646  */
-=======
-#line 1693 "src/python/beancount/parser/grammar.c" /* yacc.c:1646  */
-    break;
-
-  case 39:
-#line 289 "src/python/beancount/parser/grammar.y" /* yacc.c:1646  */
->>>>>>> 36568d9c
+#line 362 "src/python/beancount/parser/grammar.y" /* yacc.c:1661  */
     {
                    Py_INCREF(Py_None);
                    (yyval.pyobj) = Py_None;
                }
-<<<<<<< HEAD
-#line 1775 "src/python/beancount/parser/grammar.c" /* yacc.c:1646  */
+#line 1777 "src/python/beancount/parser/grammar.c" /* yacc.c:1661  */
     break;
 
   case 40:
-#line 367 "src/python/beancount/parser/grammar.y" /* yacc.c:1646  */
-=======
-#line 1702 "src/python/beancount/parser/grammar.c" /* yacc.c:1646  */
-    break;
-
-  case 40:
-#line 294 "src/python/beancount/parser/grammar.y" /* yacc.c:1646  */
->>>>>>> 36568d9c
+#line 367 "src/python/beancount/parser/grammar.y" /* yacc.c:1661  */
     {
                    BUILD_X("handle_list", "OO", (yyvsp[-1].pyobj), (yyvsp[0].pyobj));
                    DECREF2((yyvsp[-1].pyobj), (yyvsp[0].pyobj));
                    (yyval.pyobj) = build_value;
                }
-<<<<<<< HEAD
-#line 1785 "src/python/beancount/parser/grammar.c" /* yacc.c:1646  */
+#line 1787 "src/python/beancount/parser/grammar.c" /* yacc.c:1661  */
     break;
 
   case 41:
-#line 374 "src/python/beancount/parser/grammar.y" /* yacc.c:1646  */
-=======
-#line 1711 "src/python/beancount/parser/grammar.c" /* yacc.c:1646  */
-    break;
-
-  case 41:
-#line 300 "src/python/beancount/parser/grammar.y" /* yacc.c:1646  */
->>>>>>> 36568d9c
+#line 374 "src/python/beancount/parser/grammar.y" /* yacc.c:1661  */
     {
                   Py_INCREF(Py_None);
                   (yyval.pyobj) = Py_None;
               }
-<<<<<<< HEAD
-#line 1794 "src/python/beancount/parser/grammar.c" /* yacc.c:1646  */
+#line 1796 "src/python/beancount/parser/grammar.c" /* yacc.c:1661  */
     break;
 
   case 42:
-#line 379 "src/python/beancount/parser/grammar.y" /* yacc.c:1646  */
-=======
-#line 1720 "src/python/beancount/parser/grammar.c" /* yacc.c:1646  */
-    break;
-
-  case 42:
-#line 305 "src/python/beancount/parser/grammar.y" /* yacc.c:1646  */
->>>>>>> 36568d9c
+#line 379 "src/python/beancount/parser/grammar.y" /* yacc.c:1661  */
     {
                   BUILD_X("handle_list", "OO", Py_None, (yyvsp[0].pyobj));
                   DECREF1((yyvsp[0].pyobj));
                   (yyval.pyobj) = build_value;
               }
-<<<<<<< HEAD
-#line 1804 "src/python/beancount/parser/grammar.c" /* yacc.c:1646  */
+#line 1806 "src/python/beancount/parser/grammar.c" /* yacc.c:1661  */
     break;
 
   case 43:
-#line 385 "src/python/beancount/parser/grammar.y" /* yacc.c:1646  */
-=======
-#line 1729 "src/python/beancount/parser/grammar.c" /* yacc.c:1646  */
-    break;
-
-  case 43:
-#line 310 "src/python/beancount/parser/grammar.y" /* yacc.c:1646  */
->>>>>>> 36568d9c
+#line 385 "src/python/beancount/parser/grammar.y" /* yacc.c:1661  */
     {
                   BUILD_X("handle_list", "OO", (yyvsp[-2].pyobj), (yyvsp[0].pyobj));
                   DECREF2((yyvsp[-2].pyobj), (yyvsp[0].pyobj));
                   (yyval.pyobj) = build_value;
               }
-<<<<<<< HEAD
-#line 1814 "src/python/beancount/parser/grammar.c" /* yacc.c:1646  */
+#line 1816 "src/python/beancount/parser/grammar.c" /* yacc.c:1661  */
     break;
 
   case 44:
-#line 392 "src/python/beancount/parser/grammar.y" /* yacc.c:1646  */
-=======
-#line 1738 "src/python/beancount/parser/grammar.c" /* yacc.c:1646  */
-    break;
-
-  case 44:
-#line 316 "src/python/beancount/parser/grammar.y" /* yacc.c:1646  */
->>>>>>> 36568d9c
+#line 392 "src/python/beancount/parser/grammar.y" /* yacc.c:1661  */
     {
              BUILD_X("pushtag", "O", (yyvsp[-1].pyobj));
              DECREF1((yyvsp[-1].pyobj));
              DECREF1(build_value);
          }
-<<<<<<< HEAD
-#line 1824 "src/python/beancount/parser/grammar.c" /* yacc.c:1646  */
+#line 1826 "src/python/beancount/parser/grammar.c" /* yacc.c:1661  */
     break;
 
   case 45:
-#line 399 "src/python/beancount/parser/grammar.y" /* yacc.c:1646  */
-=======
-#line 1747 "src/python/beancount/parser/grammar.c" /* yacc.c:1646  */
-    break;
-
-  case 45:
-#line 322 "src/python/beancount/parser/grammar.y" /* yacc.c:1646  */
->>>>>>> 36568d9c
+#line 399 "src/python/beancount/parser/grammar.y" /* yacc.c:1661  */
     {
            BUILD_X("poptag", "O", (yyvsp[-1].pyobj));
            DECREF1((yyvsp[-1].pyobj));
            DECREF1(build_value);
        }
-<<<<<<< HEAD
-#line 1834 "src/python/beancount/parser/grammar.c" /* yacc.c:1646  */
+#line 1836 "src/python/beancount/parser/grammar.c" /* yacc.c:1661  */
     break;
 
   case 46:
-#line 406 "src/python/beancount/parser/grammar.y" /* yacc.c:1646  */
-=======
-#line 1756 "src/python/beancount/parser/grammar.c" /* yacc.c:1646  */
-    break;
-
-  case 46:
-#line 328 "src/python/beancount/parser/grammar.y" /* yacc.c:1646  */
->>>>>>> 36568d9c
+#line 406 "src/python/beancount/parser/grammar.y" /* yacc.c:1661  */
     {
          BUILD_X("open", "siOOOOO", FILE_LINE_ARGS, (yyvsp[-6].pyobj), (yyvsp[-4].pyobj), (yyvsp[-3].pyobj), (yyvsp[-2].pyobj), (yyvsp[0].pyobj));
          DECREF5((yyvsp[-6].pyobj), (yyvsp[-4].pyobj), (yyvsp[-3].pyobj), (yyvsp[-2].pyobj), (yyvsp[0].pyobj));
          (yyval.pyobj) = build_value;
      }
-<<<<<<< HEAD
-#line 1844 "src/python/beancount/parser/grammar.c" /* yacc.c:1646  */
+#line 1846 "src/python/beancount/parser/grammar.c" /* yacc.c:1661  */
     break;
 
   case 47:
-#line 413 "src/python/beancount/parser/grammar.y" /* yacc.c:1646  */
+#line 413 "src/python/beancount/parser/grammar.y" /* yacc.c:1661  */
     {
                 (yyval.pyobj) = (yyvsp[0].pyobj);
             }
-#line 1852 "src/python/beancount/parser/grammar.c" /* yacc.c:1646  */
+#line 1854 "src/python/beancount/parser/grammar.c" /* yacc.c:1661  */
     break;
 
   case 48:
-#line 417 "src/python/beancount/parser/grammar.y" /* yacc.c:1646  */
-=======
-#line 1765 "src/python/beancount/parser/grammar.c" /* yacc.c:1646  */
-    break;
-
-  case 47:
-#line 334 "src/python/beancount/parser/grammar.y" /* yacc.c:1646  */
-    {
-                (yyval.pyobj) = (yyvsp[0].pyobj);
-            }
-#line 1773 "src/python/beancount/parser/grammar.c" /* yacc.c:1646  */
-    break;
-
-  case 48:
-#line 338 "src/python/beancount/parser/grammar.y" /* yacc.c:1646  */
->>>>>>> 36568d9c
+#line 417 "src/python/beancount/parser/grammar.y" /* yacc.c:1661  */
     {
                 Py_INCREF(Py_None);
                 (yyval.pyobj) = Py_None;
             }
-<<<<<<< HEAD
-#line 1861 "src/python/beancount/parser/grammar.c" /* yacc.c:1646  */
+#line 1863 "src/python/beancount/parser/grammar.c" /* yacc.c:1661  */
     break;
 
   case 49:
-#line 423 "src/python/beancount/parser/grammar.y" /* yacc.c:1646  */
-=======
-#line 1782 "src/python/beancount/parser/grammar.c" /* yacc.c:1646  */
-    break;
-
-  case 49:
-#line 344 "src/python/beancount/parser/grammar.y" /* yacc.c:1646  */
->>>>>>> 36568d9c
+#line 423 "src/python/beancount/parser/grammar.y" /* yacc.c:1661  */
     {
           BUILD_X("close", "siOOO", FILE_LINE_ARGS, (yyvsp[-4].pyobj), (yyvsp[-2].pyobj), (yyvsp[0].pyobj));
           DECREF3((yyvsp[-4].pyobj), (yyvsp[-2].pyobj), (yyvsp[0].pyobj));
           (yyval.pyobj) = build_value;
       }
-<<<<<<< HEAD
-#line 1871 "src/python/beancount/parser/grammar.c" /* yacc.c:1646  */
+#line 1873 "src/python/beancount/parser/grammar.c" /* yacc.c:1661  */
     break;
 
   case 50:
-#line 430 "src/python/beancount/parser/grammar.y" /* yacc.c:1646  */
-=======
-#line 1791 "src/python/beancount/parser/grammar.c" /* yacc.c:1646  */
-    break;
-
-  case 50:
-#line 350 "src/python/beancount/parser/grammar.y" /* yacc.c:1646  */
->>>>>>> 36568d9c
+#line 430 "src/python/beancount/parser/grammar.y" /* yacc.c:1661  */
     {
               BUILD_X("commodity", "siOOO", FILE_LINE_ARGS, (yyvsp[-4].pyobj), (yyvsp[-2].pyobj), (yyvsp[0].pyobj));
               DECREF3((yyvsp[-4].pyobj), (yyvsp[-2].pyobj), (yyvsp[0].pyobj));
               (yyval.pyobj) = build_value;
           }
-<<<<<<< HEAD
-#line 1881 "src/python/beancount/parser/grammar.c" /* yacc.c:1646  */
+#line 1883 "src/python/beancount/parser/grammar.c" /* yacc.c:1661  */
     break;
 
   case 51:
-#line 437 "src/python/beancount/parser/grammar.y" /* yacc.c:1646  */
-=======
-#line 1800 "src/python/beancount/parser/grammar.c" /* yacc.c:1646  */
-    break;
-
-  case 51:
-#line 356 "src/python/beancount/parser/grammar.y" /* yacc.c:1646  */
->>>>>>> 36568d9c
+#line 437 "src/python/beancount/parser/grammar.y" /* yacc.c:1661  */
     {
         BUILD_X("pad", "siOOOO", FILE_LINE_ARGS, (yyvsp[-5].pyobj), (yyvsp[-3].pyobj), (yyvsp[-2].pyobj), (yyvsp[0].pyobj));
         DECREF4((yyvsp[-5].pyobj), (yyvsp[-3].pyobj), (yyvsp[-2].pyobj), (yyvsp[0].pyobj));
         (yyval.pyobj) = build_value;
     }
-<<<<<<< HEAD
-#line 1891 "src/python/beancount/parser/grammar.c" /* yacc.c:1646  */
+#line 1893 "src/python/beancount/parser/grammar.c" /* yacc.c:1661  */
     break;
 
   case 52:
-#line 444 "src/python/beancount/parser/grammar.y" /* yacc.c:1646  */
-=======
-#line 1809 "src/python/beancount/parser/grammar.c" /* yacc.c:1646  */
-    break;
-
-  case 52:
-#line 362 "src/python/beancount/parser/grammar.y" /* yacc.c:1646  */
->>>>>>> 36568d9c
+#line 444 "src/python/beancount/parser/grammar.y" /* yacc.c:1661  */
     {
             BUILD_X("balance", "siOOOOO", FILE_LINE_ARGS, (yyvsp[-5].pyobj), (yyvsp[-3].pyobj), (yyvsp[-2].pairobj).pyobj1, (yyvsp[-2].pairobj).pyobj2, (yyvsp[0].pyobj));
             DECREF3((yyvsp[-5].pyobj), (yyvsp[-3].pyobj), (yyvsp[0].pyobj));
             DECREF2((yyvsp[-2].pairobj).pyobj1, (yyvsp[-2].pairobj).pyobj2);
             (yyval.pyobj) = build_value;
         }
-<<<<<<< HEAD
-#line 1902 "src/python/beancount/parser/grammar.c" /* yacc.c:1646  */
+#line 1904 "src/python/beancount/parser/grammar.c" /* yacc.c:1661  */
     break;
 
   case 53:
-#line 452 "src/python/beancount/parser/grammar.y" /* yacc.c:1646  */
-=======
-#line 1819 "src/python/beancount/parser/grammar.c" /* yacc.c:1646  */
-    break;
-
-  case 53:
-#line 369 "src/python/beancount/parser/grammar.y" /* yacc.c:1646  */
->>>>>>> 36568d9c
+#line 452 "src/python/beancount/parser/grammar.y" /* yacc.c:1661  */
     {
            BUILD_X("amount", "OO", (yyvsp[-1].pyobj), (yyvsp[0].pyobj));
            DECREF2((yyvsp[-1].pyobj), (yyvsp[0].pyobj));
            (yyval.pyobj) = build_value;
        }
-<<<<<<< HEAD
-#line 1912 "src/python/beancount/parser/grammar.c" /* yacc.c:1646  */
+#line 1914 "src/python/beancount/parser/grammar.c" /* yacc.c:1661  */
     break;
 
   case 54:
-#line 459 "src/python/beancount/parser/grammar.y" /* yacc.c:1646  */
-=======
-#line 1829 "src/python/beancount/parser/grammar.c" /* yacc.c:1646  */
-    break;
-
-  case 54:
-#line 376 "src/python/beancount/parser/grammar.y" /* yacc.c:1646  */
->>>>>>> 36568d9c
+#line 459 "src/python/beancount/parser/grammar.y" /* yacc.c:1661  */
     {
                      BUILD_X("amount", "OO", (yyvsp[-1].pyobj), (yyvsp[0].pyobj));
                      (yyval.pairobj).pyobj1 = build_value;
@@ -2216,340 +1922,188 @@
                      Py_INCREF(Py_None);
                      DECREF2((yyvsp[-1].pyobj), (yyvsp[0].pyobj));
                  }
-<<<<<<< HEAD
-#line 1924 "src/python/beancount/parser/grammar.c" /* yacc.c:1646  */
+#line 1926 "src/python/beancount/parser/grammar.c" /* yacc.c:1661  */
     break;
 
   case 55:
-#line 467 "src/python/beancount/parser/grammar.y" /* yacc.c:1646  */
-=======
-#line 1840 "src/python/beancount/parser/grammar.c" /* yacc.c:1646  */
-    break;
-
-  case 55:
-#line 383 "src/python/beancount/parser/grammar.y" /* yacc.c:1646  */
->>>>>>> 36568d9c
+#line 467 "src/python/beancount/parser/grammar.y" /* yacc.c:1661  */
     {
                      BUILD_X("amount", "OO", (yyvsp[-3].pyobj), (yyvsp[0].pyobj));
                      (yyval.pairobj).pyobj1 = build_value;
                      (yyval.pairobj).pyobj2 = (yyvsp[-1].pyobj);
                      DECREF3((yyvsp[-3].pyobj), (yyvsp[-1].pyobj), (yyvsp[0].pyobj));
                  }
-<<<<<<< HEAD
-#line 1935 "src/python/beancount/parser/grammar.c" /* yacc.c:1646  */
+#line 1937 "src/python/beancount/parser/grammar.c" /* yacc.c:1661  */
     break;
 
   case 56:
-#line 475 "src/python/beancount/parser/grammar.y" /* yacc.c:1646  */
-=======
-#line 1850 "src/python/beancount/parser/grammar.c" /* yacc.c:1646  */
-    break;
-
-  case 56:
-#line 390 "src/python/beancount/parser/grammar.y" /* yacc.c:1646  */
->>>>>>> 36568d9c
+#line 475 "src/python/beancount/parser/grammar.y" /* yacc.c:1661  */
     {
              BUILD_X("position", "siOO", FILE_LINE_ARGS, (yyvsp[0].pyobj), Py_None);
              DECREF1((yyvsp[0].pyobj));
              (yyval.pyobj) = build_value;
          }
-<<<<<<< HEAD
-#line 1945 "src/python/beancount/parser/grammar.c" /* yacc.c:1646  */
+#line 1947 "src/python/beancount/parser/grammar.c" /* yacc.c:1661  */
     break;
 
   case 57:
-#line 481 "src/python/beancount/parser/grammar.y" /* yacc.c:1646  */
-=======
-#line 1859 "src/python/beancount/parser/grammar.c" /* yacc.c:1646  */
-    break;
-
-  case 57:
-#line 395 "src/python/beancount/parser/grammar.y" /* yacc.c:1646  */
->>>>>>> 36568d9c
+#line 481 "src/python/beancount/parser/grammar.y" /* yacc.c:1661  */
     {
              BUILD_X("position", "siOO", FILE_LINE_ARGS, (yyvsp[-1].pyobj), (yyvsp[0].pyobj));
              DECREF2((yyvsp[-1].pyobj), (yyvsp[0].pyobj));
              (yyval.pyobj) = build_value;
          }
-<<<<<<< HEAD
-#line 1955 "src/python/beancount/parser/grammar.c" /* yacc.c:1646  */
+#line 1957 "src/python/beancount/parser/grammar.c" /* yacc.c:1661  */
     break;
 
   case 58:
-#line 488 "src/python/beancount/parser/grammar.y" /* yacc.c:1646  */
-=======
-#line 1868 "src/python/beancount/parser/grammar.c" /* yacc.c:1646  */
-    break;
-
-  case 58:
-#line 401 "src/python/beancount/parser/grammar.y" /* yacc.c:1646  */
->>>>>>> 36568d9c
+#line 488 "src/python/beancount/parser/grammar.y" /* yacc.c:1661  */
     {
              BUILD_X("lot_cost_date", "OOO", (yyvsp[-1].pyobj), Py_None, Py_False);
              DECREF1((yyvsp[-1].pyobj));
              (yyval.pyobj) = build_value;
          }
-<<<<<<< HEAD
-#line 1965 "src/python/beancount/parser/grammar.c" /* yacc.c:1646  */
+#line 1967 "src/python/beancount/parser/grammar.c" /* yacc.c:1661  */
     break;
 
   case 59:
-#line 494 "src/python/beancount/parser/grammar.y" /* yacc.c:1646  */
-=======
-#line 1877 "src/python/beancount/parser/grammar.c" /* yacc.c:1646  */
-    break;
-
-  case 59:
-#line 406 "src/python/beancount/parser/grammar.y" /* yacc.c:1646  */
->>>>>>> 36568d9c
+#line 494 "src/python/beancount/parser/grammar.y" /* yacc.c:1661  */
     {
              BUILD_X("lot_cost_date", "OOO", (yyvsp[-3].pyobj), (yyvsp[-1].pyobj), Py_False);
              DECREF2((yyvsp[-3].pyobj), (yyvsp[-1].pyobj));
              (yyval.pyobj) = build_value;
          }
-<<<<<<< HEAD
-#line 1975 "src/python/beancount/parser/grammar.c" /* yacc.c:1646  */
+#line 1977 "src/python/beancount/parser/grammar.c" /* yacc.c:1661  */
     break;
 
   case 60:
-#line 500 "src/python/beancount/parser/grammar.y" /* yacc.c:1646  */
-=======
-#line 1886 "src/python/beancount/parser/grammar.c" /* yacc.c:1646  */
-    break;
-
-  case 60:
-#line 411 "src/python/beancount/parser/grammar.y" /* yacc.c:1646  */
->>>>>>> 36568d9c
+#line 500 "src/python/beancount/parser/grammar.y" /* yacc.c:1661  */
     {
              BUILD_X("lot_cost_date", "OOO", (yyvsp[-1].pyobj), Py_None, Py_True);
              DECREF1((yyvsp[-1].pyobj));
              (yyval.pyobj) = build_value;
          }
-<<<<<<< HEAD
-#line 1985 "src/python/beancount/parser/grammar.c" /* yacc.c:1646  */
+#line 1987 "src/python/beancount/parser/grammar.c" /* yacc.c:1661  */
     break;
 
   case 61:
-#line 506 "src/python/beancount/parser/grammar.y" /* yacc.c:1646  */
-=======
-#line 1895 "src/python/beancount/parser/grammar.c" /* yacc.c:1646  */
-    break;
-
-  case 61:
-#line 416 "src/python/beancount/parser/grammar.y" /* yacc.c:1646  */
->>>>>>> 36568d9c
+#line 506 "src/python/beancount/parser/grammar.y" /* yacc.c:1661  */
     {
              BUILD_X("lot_cost_date", "OOO", (yyvsp[-3].pyobj), (yyvsp[-1].pyobj), Py_True);
              DECREF2((yyvsp[-3].pyobj), (yyvsp[-1].pyobj));
              (yyval.pyobj) = build_value;
          }
-<<<<<<< HEAD
-#line 1995 "src/python/beancount/parser/grammar.c" /* yacc.c:1646  */
+#line 1997 "src/python/beancount/parser/grammar.c" /* yacc.c:1661  */
     break;
 
   case 62:
-#line 514 "src/python/beancount/parser/grammar.y" /* yacc.c:1646  */
-=======
-#line 1904 "src/python/beancount/parser/grammar.c" /* yacc.c:1646  */
-    break;
-
-  case 62:
-#line 423 "src/python/beancount/parser/grammar.y" /* yacc.c:1646  */
->>>>>>> 36568d9c
+#line 514 "src/python/beancount/parser/grammar.y" /* yacc.c:1661  */
     {
           BUILD_X("price", "siOOOO", FILE_LINE_ARGS, (yyvsp[-5].pyobj), (yyvsp[-3].pyobj), (yyvsp[-2].pyobj), (yyvsp[0].pyobj));
           DECREF4((yyvsp[-5].pyobj), (yyvsp[-3].pyobj), (yyvsp[-2].pyobj), (yyvsp[0].pyobj));
           (yyval.pyobj) = build_value;
       }
-<<<<<<< HEAD
-#line 2005 "src/python/beancount/parser/grammar.c" /* yacc.c:1646  */
+#line 2007 "src/python/beancount/parser/grammar.c" /* yacc.c:1661  */
     break;
 
   case 63:
-#line 521 "src/python/beancount/parser/grammar.y" /* yacc.c:1646  */
-=======
-#line 1913 "src/python/beancount/parser/grammar.c" /* yacc.c:1646  */
-    break;
-
-  case 63:
-#line 429 "src/python/beancount/parser/grammar.y" /* yacc.c:1646  */
->>>>>>> 36568d9c
+#line 521 "src/python/beancount/parser/grammar.y" /* yacc.c:1661  */
     {
           BUILD_X("event", "siOOOO", FILE_LINE_ARGS, (yyvsp[-5].pyobj), (yyvsp[-3].pyobj), (yyvsp[-2].pyobj), (yyvsp[0].pyobj));
           DECREF4((yyvsp[-5].pyobj), (yyvsp[-3].pyobj), (yyvsp[-2].pyobj), (yyvsp[0].pyobj));
           (yyval.pyobj) = build_value;
       }
-<<<<<<< HEAD
-#line 2015 "src/python/beancount/parser/grammar.c" /* yacc.c:1646  */
+#line 2017 "src/python/beancount/parser/grammar.c" /* yacc.c:1661  */
     break;
 
   case 64:
-#line 528 "src/python/beancount/parser/grammar.y" /* yacc.c:1646  */
-=======
-#line 1922 "src/python/beancount/parser/grammar.c" /* yacc.c:1646  */
-    break;
-
-  case 64:
-#line 435 "src/python/beancount/parser/grammar.y" /* yacc.c:1646  */
->>>>>>> 36568d9c
+#line 528 "src/python/beancount/parser/grammar.y" /* yacc.c:1661  */
     {
           BUILD_X("note", "siOOOO", FILE_LINE_ARGS, (yyvsp[-5].pyobj), (yyvsp[-3].pyobj), (yyvsp[-2].pyobj), (yyvsp[0].pyobj));
           DECREF4((yyvsp[-5].pyobj), (yyvsp[-3].pyobj), (yyvsp[-2].pyobj), (yyvsp[0].pyobj));
           (yyval.pyobj) = build_value;
       }
-<<<<<<< HEAD
-#line 2025 "src/python/beancount/parser/grammar.c" /* yacc.c:1646  */
+#line 2027 "src/python/beancount/parser/grammar.c" /* yacc.c:1661  */
     break;
 
   case 66:
-#line 537 "src/python/beancount/parser/grammar.y" /* yacc.c:1646  */
-=======
-#line 1931 "src/python/beancount/parser/grammar.c" /* yacc.c:1646  */
-    break;
-
-  case 66:
-#line 443 "src/python/beancount/parser/grammar.y" /* yacc.c:1646  */
->>>>>>> 36568d9c
+#line 537 "src/python/beancount/parser/grammar.y" /* yacc.c:1661  */
     {
              BUILD_X("document", "siOOOO", FILE_LINE_ARGS, (yyvsp[-5].pyobj), (yyvsp[-3].pyobj), (yyvsp[-2].pyobj), (yyvsp[0].pyobj));
              DECREF4((yyvsp[-5].pyobj), (yyvsp[-3].pyobj), (yyvsp[-2].pyobj), (yyvsp[0].pyobj));
              (yyval.pyobj) = build_value;
          }
-<<<<<<< HEAD
-#line 2035 "src/python/beancount/parser/grammar.c" /* yacc.c:1646  */
+#line 2037 "src/python/beancount/parser/grammar.c" /* yacc.c:1661  */
     break;
 
   case 76:
-#line 553 "src/python/beancount/parser/grammar.y" /* yacc.c:1646  */
+#line 553 "src/python/beancount/parser/grammar.y" /* yacc.c:1661  */
     {
           (yyval.pyobj) = (yyvsp[0].pyobj);
       }
-#line 2043 "src/python/beancount/parser/grammar.c" /* yacc.c:1646  */
+#line 2045 "src/python/beancount/parser/grammar.c" /* yacc.c:1661  */
     break;
 
   case 77:
-#line 558 "src/python/beancount/parser/grammar.y" /* yacc.c:1646  */
-=======
-#line 1940 "src/python/beancount/parser/grammar.c" /* yacc.c:1646  */
-    break;
-
-  case 76:
-#line 458 "src/python/beancount/parser/grammar.y" /* yacc.c:1646  */
-    {
-          (yyval.pyobj) = (yyvsp[0].pyobj);
-      }
-#line 1948 "src/python/beancount/parser/grammar.c" /* yacc.c:1646  */
-    break;
-
-  case 77:
-#line 463 "src/python/beancount/parser/grammar.y" /* yacc.c:1646  */
->>>>>>> 36568d9c
+#line 558 "src/python/beancount/parser/grammar.y" /* yacc.c:1661  */
     {
           BUILD_X("option", "siOO", FILE_LINE_ARGS, (yyvsp[-2].pyobj), (yyvsp[-1].pyobj));
           DECREF2((yyvsp[-2].pyobj), (yyvsp[-1].pyobj));
           DECREF1(build_value);
        }
-<<<<<<< HEAD
-#line 2053 "src/python/beancount/parser/grammar.c" /* yacc.c:1646  */
+#line 2055 "src/python/beancount/parser/grammar.c" /* yacc.c:1661  */
     break;
 
   case 78:
-#line 565 "src/python/beancount/parser/grammar.y" /* yacc.c:1646  */
-=======
-#line 1957 "src/python/beancount/parser/grammar.c" /* yacc.c:1646  */
-    break;
-
-  case 78:
-#line 469 "src/python/beancount/parser/grammar.y" /* yacc.c:1646  */
->>>>>>> 36568d9c
+#line 565 "src/python/beancount/parser/grammar.y" /* yacc.c:1661  */
     {
           BUILD_X("include", "siO", FILE_LINE_ARGS, (yyvsp[-1].pyobj));
           DECREF1((yyvsp[-1].pyobj));
           DECREF1(build_value);
        }
-<<<<<<< HEAD
-#line 2063 "src/python/beancount/parser/grammar.c" /* yacc.c:1646  */
+#line 2065 "src/python/beancount/parser/grammar.c" /* yacc.c:1661  */
     break;
 
   case 79:
-#line 572 "src/python/beancount/parser/grammar.y" /* yacc.c:1646  */
-=======
-#line 1966 "src/python/beancount/parser/grammar.c" /* yacc.c:1646  */
-    break;
-
-  case 79:
-#line 475 "src/python/beancount/parser/grammar.y" /* yacc.c:1646  */
->>>>>>> 36568d9c
+#line 572 "src/python/beancount/parser/grammar.y" /* yacc.c:1661  */
     {
           BUILD_X("plugin", "siOO", FILE_LINE_ARGS, (yyvsp[-1].pyobj), Py_None);
           DECREF1((yyvsp[-1].pyobj));
           DECREF1(build_value);
        }
-<<<<<<< HEAD
-#line 2073 "src/python/beancount/parser/grammar.c" /* yacc.c:1646  */
+#line 2075 "src/python/beancount/parser/grammar.c" /* yacc.c:1661  */
     break;
 
   case 80:
-#line 578 "src/python/beancount/parser/grammar.y" /* yacc.c:1646  */
-=======
-#line 1975 "src/python/beancount/parser/grammar.c" /* yacc.c:1646  */
-    break;
-
-  case 80:
-#line 480 "src/python/beancount/parser/grammar.y" /* yacc.c:1646  */
->>>>>>> 36568d9c
+#line 578 "src/python/beancount/parser/grammar.y" /* yacc.c:1661  */
     {
           BUILD_X("plugin", "siOO", FILE_LINE_ARGS, (yyvsp[-2].pyobj), (yyvsp[-1].pyobj));
           DECREF2((yyvsp[-2].pyobj), (yyvsp[-1].pyobj));
           DECREF1(build_value);
        }
-<<<<<<< HEAD
-#line 2083 "src/python/beancount/parser/grammar.c" /* yacc.c:1646  */
+#line 2085 "src/python/beancount/parser/grammar.c" /* yacc.c:1661  */
     break;
 
   case 88:
-#line 594 "src/python/beancount/parser/grammar.y" /* yacc.c:1646  */
+#line 594 "src/python/beancount/parser/grammar.y" /* yacc.c:1661  */
     {
                  (yyval.pyobj) = (yyvsp[-1].pyobj);
              }
-#line 2091 "src/python/beancount/parser/grammar.c" /* yacc.c:1646  */
+#line 2093 "src/python/beancount/parser/grammar.c" /* yacc.c:1661  */
     break;
 
   case 89:
-#line 598 "src/python/beancount/parser/grammar.y" /* yacc.c:1646  */
-=======
-#line 1984 "src/python/beancount/parser/grammar.c" /* yacc.c:1646  */
-    break;
-
-  case 88:
-#line 495 "src/python/beancount/parser/grammar.y" /* yacc.c:1646  */
-    {
-                 (yyval.pyobj) = (yyvsp[-1].pyobj);
-             }
-#line 1992 "src/python/beancount/parser/grammar.c" /* yacc.c:1646  */
-    break;
-
-  case 89:
-#line 499 "src/python/beancount/parser/grammar.y" /* yacc.c:1646  */
->>>>>>> 36568d9c
+#line 598 "src/python/beancount/parser/grammar.y" /* yacc.c:1661  */
     {
                  BUILD_X("handle_list", "OO", (yyvsp[-1].pyobj), (yyvsp[0].pyobj));
                  DECREF2((yyvsp[-1].pyobj), (yyvsp[0].pyobj));
                  (yyval.pyobj) = build_value;
              }
-<<<<<<< HEAD
-#line 2101 "src/python/beancount/parser/grammar.c" /* yacc.c:1646  */
+#line 2103 "src/python/beancount/parser/grammar.c" /* yacc.c:1661  */
     break;
 
   case 90:
-#line 604 "src/python/beancount/parser/grammar.y" /* yacc.c:1646  */
-=======
-#line 2001 "src/python/beancount/parser/grammar.c" /* yacc.c:1646  */
-    break;
-
-  case 90:
-#line 504 "src/python/beancount/parser/grammar.y" /* yacc.c:1646  */
->>>>>>> 36568d9c
+#line 604 "src/python/beancount/parser/grammar.y" /* yacc.c:1661  */
     {
                  /* {3d95e55b654e} */
                  /* TRACE_ERROR("processing 'error': yytext='%s'.\n", yytext); */
@@ -2557,53 +2111,29 @@
                  /* Ignore the error and continue reducing. */
                  (yyval.pyobj) = (yyvsp[-1].pyobj); /* YYABORT; */
              }
-<<<<<<< HEAD
-#line 2113 "src/python/beancount/parser/grammar.c" /* yacc.c:1646  */
+#line 2115 "src/python/beancount/parser/grammar.c" /* yacc.c:1661  */
     break;
 
   case 91:
-#line 612 "src/python/beancount/parser/grammar.y" /* yacc.c:1646  */
-=======
-#line 2009 "src/python/beancount/parser/grammar.c" /* yacc.c:1646  */
-    break;
-
-  case 91:
-#line 508 "src/python/beancount/parser/grammar.y" /* yacc.c:1646  */
->>>>>>> 36568d9c
+#line 612 "src/python/beancount/parser/grammar.y" /* yacc.c:1661  */
     {
                   Py_INCREF(Py_None);
                   (yyval.pyobj) = Py_None;
              }
-<<<<<<< HEAD
-#line 2122 "src/python/beancount/parser/grammar.c" /* yacc.c:1646  */
+#line 2124 "src/python/beancount/parser/grammar.c" /* yacc.c:1661  */
     break;
 
   case 92:
-#line 618 "src/python/beancount/parser/grammar.y" /* yacc.c:1646  */
-=======
-#line 2018 "src/python/beancount/parser/grammar.c" /* yacc.c:1646  */
-    break;
-
-  case 92:
-#line 514 "src/python/beancount/parser/grammar.y" /* yacc.c:1646  */
->>>>>>> 36568d9c
+#line 618 "src/python/beancount/parser/grammar.y" /* yacc.c:1661  */
     {
          BUILD_X("store_result", "O", (yyvsp[0].pyobj));
          DECREF1(build_value);
      }
-<<<<<<< HEAD
-#line 2131 "src/python/beancount/parser/grammar.c" /* yacc.c:1646  */
-    break;
-
-
-#line 2135 "src/python/beancount/parser/grammar.c" /* yacc.c:1646  */
-=======
-#line 2026 "src/python/beancount/parser/grammar.c" /* yacc.c:1646  */
-    break;
-
-
-#line 2030 "src/python/beancount/parser/grammar.c" /* yacc.c:1646  */
->>>>>>> 36568d9c
+#line 2133 "src/python/beancount/parser/grammar.c" /* yacc.c:1661  */
+    break;
+
+
+#line 2137 "src/python/beancount/parser/grammar.c" /* yacc.c:1661  */
       default: break;
     }
   /* User semantic actions sometimes alter yychar, and that requires
