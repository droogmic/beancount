/* A Bison parser, made by GNU Bison 3.0.2.  */

/* Bison interface for Yacc-like parsers in C

   Copyright (C) 1984, 1989-1990, 2000-2013 Free Software Foundation, Inc.

   This program is free software: you can redistribute it and/or modify
   it under the terms of the GNU General Public License as published by
   the Free Software Foundation, either version 3 of the License, or
   (at your option) any later version.

   This program is distributed in the hope that it will be useful,
   but WITHOUT ANY WARRANTY; without even the implied warranty of
   MERCHANTABILITY or FITNESS FOR A PARTICULAR PURPOSE.  See the
   GNU General Public License for more details.

   You should have received a copy of the GNU General Public License
   along with this program.  If not, see <http://www.gnu.org/licenses/>.  */

/* As a special exception, you may create a larger work that contains
   part or all of the Bison parser skeleton and distribute that work
   under terms of your choice, so long as that work isn't itself a
   parser generator using the skeleton or a modified version thereof
   as a parser skeleton.  Alternatively, if you modify or redistribute
   the parser skeleton itself, you may (at your option) remove this
   special exception, which will cause the skeleton and the resulting
   Bison output files to be licensed under the GNU General Public
   License without this special exception.

   This special exception was added by the Free Software Foundation in
   version 2.2 of Bison.  */

#ifndef YY_YY_SRC_PYTHON_BEANCOUNT_PARSER_GRAMMAR_H_INCLUDED
# define YY_YY_SRC_PYTHON_BEANCOUNT_PARSER_GRAMMAR_H_INCLUDED
/* Debug traces.  */
#ifndef YYDEBUG
# define YYDEBUG 1
#endif
#if YYDEBUG
extern int yydebug;
#endif

/* Token type.  */
#ifndef YYTOKENTYPE
# define YYTOKENTYPE
  enum yytokentype
  {
    LEX_ERROR = 258,
    INDENT = 259,
    EOL = 260,
    COMMENT = 261,
    SKIPPED = 262,
    PIPE = 263,
    ATAT = 264,
    AT = 265,
    LCURLCURL = 266,
    RCURLCURL = 267,
    LCURL = 268,
    RCURL = 269,
    EQUAL = 270,
    COMMA = 271,
<<<<<<< HEAD
    ASTERISK = 272,
=======
    TILDE = 272,
>>>>>>> 667a85aa
    SLASH = 273,
    FLAG = 274,
    TXN = 275,
    BALANCE = 276,
    OPEN = 277,
    CLOSE = 278,
    COMMODITY = 279,
    PAD = 280,
    EVENT = 281,
    PRICE = 282,
    NOTE = 283,
    DOCUMENT = 284,
    PUSHTAG = 285,
    POPTAG = 286,
    OPTION = 287,
    INCLUDE = 288,
    PLUGIN = 289,
<<<<<<< HEAD
    DATE = 290,
    ACCOUNT = 291,
    CURRENCY = 292,
    STRING = 293,
    NUMBER = 294,
    TAG = 295,
    LINK = 296,
    KEY = 297
=======
    BOOL = 290,
    DATE = 291,
    ACCOUNT = 292,
    CURRENCY = 293,
    STRING = 294,
    NUMBER = 295,
    TAG = 296,
    LINK = 297,
    KEY = 298
>>>>>>> 667a85aa
  };
#endif

/* Value type.  */
#if ! defined YYSTYPE && ! defined YYSTYPE_IS_DECLARED
typedef union YYSTYPE YYSTYPE;
union YYSTYPE
{
#line 125 "src/python/beancount/parser/grammar.y" /* yacc.c:1909  */

    char character;
    const char* string;
    PyObject* pyobj;
    struct {
        PyObject* pyobj1;
        PyObject* pyobj2;
    } pairobj;

<<<<<<< HEAD
#line 103 "src/python/beancount/parser/grammar.h" /* yacc.c:1909  */
=======
#line 108 "src/python/beancount/parser/grammar.h" /* yacc.c:1909  */
>>>>>>> 667a85aa
};
# define YYSTYPE_IS_TRIVIAL 1
# define YYSTYPE_IS_DECLARED 1
#endif

/* Location type.  */
#if ! defined YYLTYPE && ! defined YYLTYPE_IS_DECLARED
typedef struct YYLTYPE YYLTYPE;
struct YYLTYPE
{
  int first_line;
  int first_column;
  int last_line;
  int last_column;
};
# define YYLTYPE_IS_DECLARED 1
# define YYLTYPE_IS_TRIVIAL 1
#endif



int yyparse (void);

#endif /* !YY_YY_SRC_PYTHON_BEANCOUNT_PARSER_GRAMMAR_H_INCLUDED  */<|MERGE_RESOLUTION|>--- conflicted
+++ resolved
@@ -59,48 +59,34 @@
     RCURL = 269,
     EQUAL = 270,
     COMMA = 271,
-<<<<<<< HEAD
     ASTERISK = 272,
-=======
-    TILDE = 272,
->>>>>>> 667a85aa
-    SLASH = 273,
-    FLAG = 274,
-    TXN = 275,
-    BALANCE = 276,
-    OPEN = 277,
-    CLOSE = 278,
-    COMMODITY = 279,
-    PAD = 280,
-    EVENT = 281,
-    PRICE = 282,
-    NOTE = 283,
-    DOCUMENT = 284,
-    PUSHTAG = 285,
-    POPTAG = 286,
-    OPTION = 287,
-    INCLUDE = 288,
-    PLUGIN = 289,
-<<<<<<< HEAD
-    DATE = 290,
-    ACCOUNT = 291,
-    CURRENCY = 292,
-    STRING = 293,
-    NUMBER = 294,
-    TAG = 295,
-    LINK = 296,
-    KEY = 297
-=======
-    BOOL = 290,
-    DATE = 291,
-    ACCOUNT = 292,
-    CURRENCY = 293,
-    STRING = 294,
-    NUMBER = 295,
-    TAG = 296,
-    LINK = 297,
-    KEY = 298
->>>>>>> 667a85aa
+    TILDE = 273,
+    SLASH = 274,
+    FLAG = 275,
+    TXN = 276,
+    BALANCE = 277,
+    OPEN = 278,
+    CLOSE = 279,
+    COMMODITY = 280,
+    PAD = 281,
+    EVENT = 282,
+    PRICE = 283,
+    NOTE = 284,
+    DOCUMENT = 285,
+    PUSHTAG = 286,
+    POPTAG = 287,
+    OPTION = 288,
+    INCLUDE = 289,
+    PLUGIN = 290,
+    BOOL = 291,
+    DATE = 292,
+    ACCOUNT = 293,
+    CURRENCY = 294,
+    STRING = 295,
+    NUMBER = 296,
+    TAG = 297,
+    LINK = 298,
+    KEY = 299
   };
 #endif
 
@@ -119,11 +105,7 @@
         PyObject* pyobj2;
     } pairobj;
 
-<<<<<<< HEAD
-#line 103 "src/python/beancount/parser/grammar.h" /* yacc.c:1909  */
-=======
-#line 108 "src/python/beancount/parser/grammar.h" /* yacc.c:1909  */
->>>>>>> 667a85aa
+#line 109 "src/python/beancount/parser/grammar.h" /* yacc.c:1909  */
 };
 # define YYSTYPE_IS_TRIVIAL 1
 # define YYSTYPE_IS_DECLARED 1
