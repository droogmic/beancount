/* -*- mode: c -*- */
/*
 * Parser grammar for beancount 2.0 input syntax.
 *
 * This assumes it feeds off the corresponding lexer in this pacakge. This is
 * meant to be used with the stock "go yacc" command.
 */

/*--------------------------------------------------------------------------------*/
/* Prologue */
%{

#include <stdio.h>
#include <assert.h>
#include "parser.h"
#include "lexer.h"


/*
 * Call a builder method and detect and handle a Python exception being raised
 * in the handler. Always run the code to clean the references provided by the
 * reduced rule. {05bb0fb60e86}
 */
#define BUILDY(clean, target, method_name, format, ...)                         \
    target = PyObject_CallMethod(builder, method_name, format, __VA_ARGS__);    \
    clean;                                                                      \
    if (target == NULL) {                                                       \
        build_grammar_error_from_exception();                                   \
        YYERROR;                                                                \
    }


/* First line of reported file/line string. This is used as #line. */
int yy_firstline;

#define FILE_LINE_ARGS  yy_filename, ((yyloc).first_line + yy_firstline)


/* Build a grammar error from the exception context. */
void build_grammar_error_from_exception(void)
{
    /* TRACE_ERROR("Grammar Builder Exception"); */

    /* Get the exception context. */
    PyObject* ptype;
    PyObject* pvalue;
    PyObject* ptraceback;
    PyErr_Fetch(&ptype, &pvalue, &ptraceback);
    PyErr_NormalizeException(&ptype, &pvalue, &ptraceback);

    /* Clear the exception. */
    PyErr_Clear();

    if (pvalue != NULL) {
        /* Build and accumulate a new error object. {27d1d459c5cd} */
        PyObject* rv = PyObject_CallMethod(builder, "build_grammar_error", "siOO",
                                           yy_filename, yylineno + yy_firstline,
                                           pvalue, ptype);
        Py_DECREF(ptype);
        Py_DECREF(pvalue);
        Py_DECREF(ptraceback);

        if (rv == NULL) {
            PyErr_SetString(PyExc_RuntimeError,
                            "Internal error: While building exception");
        }
    }
    else {
        PyErr_SetString(PyExc_RuntimeError,
                        "Internal error: No exception");
    }
}



/* Error-handling function. {ca6aab8b9748} */
void yyerror(char const* message)
{
    /* Skip lex errors: they have already been registered the lexer itself. */
    if (strstr(message, "LEX_ERROR") != NULL) {
        return;
    }
    else {
        /* Register a syntax error with the builder. */
        PyObject* rv = PyObject_CallMethod(builder, "build_grammar_error", "sis",
                                           yy_filename, yylineno + yy_firstline,
                                           message);
        if (rv == NULL) {
            PyErr_SetString(PyExc_RuntimeError,
                            "Internal error: Building exception from yyerror()");
        }
        Py_XDECREF(rv);
    }
}

/* Get a printable version of a token name. */
const char* getTokenName(int token);


/* Macros to clean up memory for temporaries in rule reductions. */
#define DECREF1(x1)                        Py_DECREF(x1);
#define DECREF2(x1, x2)                    DECREF1(x1); Py_DECREF(x2);
#define DECREF3(x1, x2, x3)                DECREF2(x1, x2); Py_DECREF(x3);
#define DECREF4(x1, x2, x3, x4)            DECREF3(x1, x2, x3); Py_DECREF(x4);
#define DECREF5(x1, x2, x3, x4, x5)        DECREF4(x1, x2, x3, x4); Py_DECREF(x5);
#define DECREF6(x1, x2, x3, x4, x5, x6)    DECREF5(x1, x2, x3, x4, x5); Py_DECREF(x6);

%}


/*--------------------------------------------------------------------------------*/
/* Bison Declarations */


/* Options. */
%defines
%error-verbose
%debug
%pure-parser
%locations
/* %glr-parser */


/* Collection of value types. */
%union {
    char character;
    const char* string;
    PyObject* pyobj;
    struct {
        PyObject* pyobj1;
        PyObject* pyobj2;
    } pairobj;
}

/* Types for terminal symbols */
%token <string> LEX_ERROR  /* Error occurred in the lexer; value is text of error */
%token <string> INDENT     /* Initial indent IF at the beginning of a line */
%token <string> EOL        /* End-of-line */
%token <string> COMMENT    /* A comment */
%token <string> SKIPPED    /* A line skipped because not a directive nor a comment */
%token <string> PIPE       /* | */
%token <string> ATAT       /* @@ */
%token <string> AT         /* @ */
%token <string> LCURLCURL  /* {{ */
%token <string> RCURLCURL  /* }} */
%token <string> LCURL      /* { */
%token <string> RCURL      /* } */
%token <string> EQUAL      /* = */
%token <string> COMMA      /* , */
%token <string> TILDE      /* ~ */
%token <string> SLASH      /* / */
%token <string> COLON      /* : */
%token <character> FLAG    /* Valid characters for flags */
%token TXN                 /* 'txn' keyword */
%token BALANCE             /* 'balance' keyword */
%token OPEN                /* 'open' keyword */
%token CLOSE               /* 'close' keyword */
%token COMMODITY           /* 'commodity' keyword */
%token PAD                 /* 'pad' keyword */
%token EVENT               /* 'event' keyword */
%token PRICE               /* 'price' keyword */
%token NOTE                /* 'note' keyword */
%token DOCUMENT            /* 'document' keyword */
%token PUSHTAG             /* 'pushtag' keyword */
%token POPTAG              /* 'poptag' keyword */
%token PUSHMETA            /* 'pushmeta' keyword */
%token POPMETA             /* 'popmeta' keyword */
%token OPTION              /* 'option' keyword */
%token INCLUDE             /* 'include' keyword */
%token PLUGIN              /* 'plugin' keyword */
%token <pyobj> BOOL        /* A boolean, true or false */
%token <pyobj> DATE        /* A date object */
%token <pyobj> ACCOUNT     /* The name of an account */
%token <pyobj> CURRENCY    /* A currency specification */
%token <pyobj> STRING      /* A quoted string, with any characters inside */
%token <pyobj> NUMBER      /* A floating-point number */
%token <pyobj> TAG         /* A tag that can be associated with a transaction */
%token <pyobj> LINK        /* A link that can be associated with a transaction */
%token <pyobj> KEY         /* A key in a key-value pair */

/* Types for non-terminal symbols. */
%type <character> txn
%type <character> optflag
%type <pyobj> transaction
%type <pyobj> posting
%type <pyobj> key_value
%type <pyobj> key_value_line
%type <pyobj> key_value_list
%type <pyobj> key_value_value
%type <pyobj> posting_or_kv_list
%type <pyobj> currency_list
%type <pyobj> open
%type <pyobj> close
%type <pyobj> commodity
%type <pyobj> balance
%type <pyobj> pad
%type <pyobj> amount
%type <pairobj> amount_tolerance
%type <pyobj> position
%type <pyobj> lot_cost_date
%type <pyobj> price
%type <pyobj> event
%type <pyobj> note
%type <pyobj> document
%type <pyobj> entry
%type <pyobj> declarations
%type <pyobj> txn_fields
%type <pyobj> filename
%type <pyobj> opt_booking
%type <pyobj> number_expr
%type <pyobj> option
%type <pyobj> pushtag
%type <pyobj> poptag
%type <pyobj> include
%type <pyobj> plugin
%type <pyobj> file


/* Start symbol. */
%start file

/* We have some number of expected shift/reduce conflicts at 'eol'. */
%expect 12


/*--------------------------------------------------------------------------------*/
/* Grammar Rules */
%%

empty :

/* A transaction declaration can be either 'txn' or one of the special character flags. */
txn : TXN
    {
        $$ = '*';
    }
    | FLAG
    {
        $$ = $1;
    }

eol : EOL
    | COMMENT EOL

/* Note: Technically we could have the lexer yield EOF and handle INDENT EOF and
   COMMENT EOF. However this is not necessary. */
empty_line : EOL
           | COMMENT EOL
           | INDENT EOL
           | INDENT
           | COMMENT

/* FIXME: This needs be made more general, dealing with precedence.
   I just need this right now, so I'm putting it in, in a way that will.
   be backwards compatible, so this is just a bit of a temporary hack
   (blais, 2015-04-18). */
number_expr : NUMBER
            {
                $$ = $1;
            }
            | number_expr SLASH NUMBER
            {
                $$ = PyNumber_TrueDivide($1, $3);
            }

txn_fields : empty
           {
               /* Note: We're passing a bogus value here in order to avoid
                * having to declare a second macro just for this one special
                * case. */
               BUILDY(,
                      $$, "txn_field_new", "O", Py_None);
           }
           | txn_fields STRING
           {
               BUILDY(DECREF2($1, $2),
                      $$, "txn_field_STRING", "OO", $1, $2);
           }
           | txn_fields LINK
           {
               BUILDY(DECREF2($1, $2),
                      $$, "txn_field_LINK", "OO", $1, $2);
           }
           | txn_fields TAG
           {
               BUILDY(DECREF2($1, $2),
                      $$, "txn_field_TAG", "OO", $1, $2);
           }
           | txn_fields PIPE
           {
               /* Mark PIPE as present for backwards compatibility and raise an error */
               BUILDY(DECREF1($1),
                      $$, "txn_field_PIPE", "OO", $1, Py_None);
           }

transaction : DATE txn txn_fields eol posting_or_kv_list
            {
                BUILDY(DECREF3($1, $3, $5),
                       $$, "transaction", "siObOO", FILE_LINE_ARGS, $1, $2, $3, $5);
            }

optflag : empty
        {
            $$ = '\0';
        }
        | FLAG

posting : INDENT optflag ACCOUNT position eol
        {
            BUILDY(DECREF2($3, $4),
                   $$, "posting", "siOOOOb", FILE_LINE_ARGS, $3, $4, Py_None, Py_False, $2);
        }
        | INDENT optflag ACCOUNT position AT amount eol
        {
            BUILDY(DECREF3($3, $4, $6),
                   $$, "posting", "siOOOOb", FILE_LINE_ARGS, $3, $4, $6, Py_False, $2);
        }
        | INDENT optflag ACCOUNT position ATAT amount eol
        {
            BUILDY(DECREF3($3, $4, $6),
                   $$, "posting", "siOOOOb", FILE_LINE_ARGS, $3, $4, $6, Py_True, $2);
        }
        | INDENT optflag ACCOUNT eol
        {
            BUILDY(DECREF1($3),
                   $$, "posting", "siOOOOb", FILE_LINE_ARGS, $3, Py_None, Py_None, Py_False, $2);
        }

key_value : KEY COLON key_value_value
          {
<<<<<<< HEAD
              $$ = BUILD("key_value", "OO", $1, $3);
              DECREF2($1, $3);
=======
              BUILDY(DECREF2($2, $3),
                     $$, "key_value", "OO", $2, $3);
>>>>>>> 667a85aa
          }

key_value_line : INDENT key_value eol
                   {
                       $$ = $2;
                   }

key_value_value : STRING
                | ACCOUNT
                | DATE
                | CURRENCY
                | TAG
                | NUMBER
                | BOOL
                | amount
                {
                    $$ = $1;
                }
                | empty
                {
                    Py_INCREF(Py_None);
                    $$ = Py_None;
                }

posting_or_kv_list : empty
                   {
                       Py_INCREF(Py_None);
                       $$ = Py_None;
                   }
                   | posting_or_kv_list key_value_line
                   {
                       BUILDY(DECREF2($1, $2),
                              $$, "handle_list", "OO", $1, $2);
                   }
                   | posting_or_kv_list posting
                   {
                       BUILDY(DECREF2($1, $2),
                              $$, "handle_list", "OO", $1, $2);
                   }

key_value_list : empty
               {
                   Py_INCREF(Py_None);
                   $$ = Py_None;
               }
               | key_value_list key_value_line
               {
                   BUILDY(DECREF2($1, $2),
                          $$, "handle_list", "OO", $1, $2);
               }

currency_list : empty
              {
                  Py_INCREF(Py_None);
                  $$ = Py_None;
              }
              | CURRENCY
              {
                  BUILDY(DECREF1($1),
                         $$, "handle_list", "OO", Py_None, $1);
              }
              | currency_list COMMA CURRENCY
              {
                  BUILDY(DECREF2($1, $3),
                         $$, "handle_list", "OO", $1, $3);
              }

pushtag : PUSHTAG TAG eol
<<<<<<< HEAD
       {
           BUILD("pushtag", "O", $2);
           DECREF1($2);
       }
=======
         {
             BUILDY(DECREF1($2),
                    $$, "pushtag", "O", $2);
         }
>>>>>>> 667a85aa

poptag : POPTAG TAG eol
       {
           BUILDY(DECREF1($2),
                  $$, "poptag", "O", $2);
       }

pushmeta : PUSHMETA key_value eol
         {
             /* Note: key_value is a tuple, Py_BuildValue() won't wrap it up
              * within a tuple, so expand in the method (it receives two
              * objects). See https://docs.python.org/3.4/c-api/arg.html. */
             BUILD("pushmeta", "O", $2);
             DECREF1($2);
         }

popmeta : POPMETA KEY COLON eol
        {
            BUILD("popmeta", "O", $2);
            DECREF1($2);
        }

open : DATE OPEN ACCOUNT currency_list opt_booking eol key_value_list
     {
         BUILDY(DECREF5($1, $3, $4, $5, $7),
                $$, "open", "siOOOOO", FILE_LINE_ARGS, $1, $3, $4, $5, $7);
         ;
     }

opt_booking : STRING
            {
                $$ = $1;
            }
            | empty
            {
                Py_INCREF(Py_None);
                $$ = Py_None;
            }

close : DATE CLOSE ACCOUNT eol key_value_list
      {
          BUILDY(DECREF3($1, $3, $5),
                 $$, "close", "siOOO", FILE_LINE_ARGS, $1, $3, $5);
      }

commodity : DATE COMMODITY CURRENCY eol key_value_list
          {
              BUILDY(DECREF3($1, $3, $5),
                     $$, "commodity", "siOOO", FILE_LINE_ARGS, $1, $3, $5);
          }

pad : DATE PAD ACCOUNT ACCOUNT eol key_value_list
    {
        BUILDY(DECREF4($1, $3, $4, $6),
               $$, "pad", "siOOOO", FILE_LINE_ARGS, $1, $3, $4, $6);
    }

balance : DATE BALANCE ACCOUNT amount_tolerance eol key_value_list
        {
            BUILDY(DECREF5($1, $3, $6, $4.pyobj1, $4.pyobj2),
                   $$, "balance", "siOOOOO", FILE_LINE_ARGS, $1, $3, $4.pyobj1, $4.pyobj2, $6);
        }

amount : number_expr CURRENCY
       {
           BUILDY(DECREF2($1, $2),
                  $$, "amount", "OO", $1, $2);
       }

amount_tolerance : number_expr CURRENCY
                 {
                     BUILDY(DECREF2($1, $2),
                            $$.pyobj1, "amount", "OO", $1, $2);
                     $$.pyobj2 = Py_None;
                     Py_INCREF(Py_None);
                     ;
                 }
                 | number_expr TILDE number_expr CURRENCY
                 {
                     BUILDY(DECREF2($1, $4),
                            $$.pyobj1, "amount", "OO", $1, $4);
                     $$.pyobj2 = $3;
                 }

position : amount
         {
             BUILDY(DECREF1($1),
                    $$, "position", "siOO", FILE_LINE_ARGS, $1, Py_None);
         }
         | amount lot_cost_date
         {
             BUILDY(DECREF2($1, $2),
                    $$, "position", "siOO", FILE_LINE_ARGS, $1, $2);
         }

lot_cost_date : LCURL amount RCURL
              {
                  BUILDY(DECREF1($2),
                         $$, "lot_cost_date", "OOO", $2, Py_None, Py_False);
              }
              | LCURL amount SLASH DATE RCURL
              {
                  BUILDY(DECREF2($2, $4),
                         $$, "lot_cost_date", "OOO", $2, $4, Py_False);
              }
              | LCURLCURL amount RCURLCURL
              {
                  BUILDY(DECREF1($2),
                         $$, "lot_cost_date", "OOO", $2, Py_None, Py_True);
              }
              | LCURLCURL amount SLASH DATE RCURLCURL
              {
                  BUILDY(DECREF2($2, $4),
                         $$, "lot_cost_date", "OOO", $2, $4, Py_True);
              }


price : DATE PRICE CURRENCY amount eol key_value_list
      {
          BUILDY(DECREF4($1, $3, $4, $6),
                 $$, "price", "siOOOO", FILE_LINE_ARGS, $1, $3, $4, $6);
      }

event : DATE EVENT STRING STRING eol key_value_list
      {
          BUILDY(DECREF4($1, $3, $4, $6),
                 $$, "event", "siOOOO", FILE_LINE_ARGS, $1, $3, $4, $6);
      }

note : DATE NOTE ACCOUNT STRING eol key_value_list
      {
          BUILDY(DECREF4($1, $3, $4, $6),
                 $$, "note", "siOOOO", FILE_LINE_ARGS, $1, $3, $4, $6);
      }

filename : STRING

document : DATE DOCUMENT ACCOUNT filename eol key_value_list
         {
             BUILDY(DECREF4($1, $3, $4, $6),
                    $$, "document", "siOOOO", FILE_LINE_ARGS, $1, $3, $4, $6);
         }

entry : transaction
      | balance
      | open
      | close
      | pad
      | event
      | note
      | document
      | price
      | commodity
      {
          $$ = $1;
      }

option : OPTION STRING STRING eol
       {
           BUILDY(DECREF2($2, $3),
                  $$, "option", "siOO", FILE_LINE_ARGS, $2, $3);
       }

include : INCLUDE STRING eol
       {
           BUILDY(DECREF1($2),
                  $$, "include", "siO", FILE_LINE_ARGS, $2);
       }

plugin : PLUGIN STRING eol
       {
           BUILDY(DECREF1($2),
                  $$, "plugin", "siOO", FILE_LINE_ARGS, $2, Py_None);
       }
       | PLUGIN STRING STRING eol
       {
           BUILDY(DECREF2($2, $3),
                  $$, "plugin", "siOO", FILE_LINE_ARGS, $2, $3);
       }

directive : SKIPPED
          | empty_line
          | pushtag
          | poptag
          | pushmeta
          | popmeta
          | option
          | include
          | plugin


declarations : declarations directive
             {
                 $$ = $1;
             }
             | declarations entry
             {
                 BUILDY(DECREF2($1, $2),
                        $$, "handle_list", "OO", $1, $2);
             }
             | declarations error
             {
                 /*
                  * Ignore the error and continue reducing ({3d95e55b654e}).
                  * Note that with the matching rule above, "error" will
                  * successfully reduce on each line that cannot reduce.
                  * Non-erroneous postings after an error occurs will reduce but
                  * not be included because a transaction's list of postings
                  * does not include an "error" rule.
                  *
                  * Note: Adding EOL after the "error" rule above works to
                  * reduce the number of calls to this rule resulting from the
                  * appearance of a LEX_ERROR token but makes the parser errors
                  * skip the next valid directive, so we just have to make sure
                  * repeated runs of this rule's handling code are idempotent.
                  */
                 $$ = $1;
             }
             | empty
             {
                  Py_INCREF(Py_None);
                  $$ = Py_None;
             }


file : declarations
     {
         BUILDY(,
                $$, "store_result", "O", $1);
     }


/*--------------------------------------------------------------------------------*/
/* Epilogue */
%%

/* A function that will convert a token name to a string, used in debugging. */
const char* getTokenName(int token)
{
    switch ( token ) {
<<<<<<< HEAD
        case ERROR    : return "ERROR";
        case INDENT   : return "INDENT";
        case EOL      : return "EOL";
        case COMMENT  : return "COMMENT";
        case SKIPPED  : return "SKIPPED";
        case PIPE     : return "PIPE";
        case ATAT     : return "ATAT";
        case AT       : return "AT";
        case LCURL    : return "LCURL";
        case RCURL    : return "RCURL";
        case EQUAL    : return "EQUAL";
        case COMMA    : return "COMMA";
        case SLASH    : return "SLASH";
        case COLON    : return "COLON";
        case FLAG     : return "FLAG";
        case TXN      : return "TXN";
        case BALANCE  : return "BALANCE";
        case OPEN     : return "OPEN";
        case CLOSE    : return "CLOSE";
        case PAD      : return "PAD";
        case EVENT    : return "EVENT";
        case PRICE    : return "PRICE";
        case NOTE     : return "NOTE";
        case DOCUMENT : return "DOCUMENT";
        case PUSHTAG  : return "PUSHTAG";
        case POPTAG   : return "POPTAG";
        case PUSHMETA  : return "PUSHMETA";
        case POPMETA   : return "POPMETA";
        case OPTION   : return "OPTION";
        case DATE     : return "DATE";
        case ACCOUNT  : return "ACCOUNT";
        case CURRENCY : return "CURRENCY";
        case STRING   : return "STRING";
        case NUMBER   : return "NUMBER";
        case TAG      : return "TAG";
        case LINK     : return "LINK";
        case KEY      : return "KEY";
=======
        case LEX_ERROR : return "LEX_ERROR";
        case INDENT    : return "INDENT";
        case EOL       : return "EOL";
        case COMMENT   : return "COMMENT";
        case SKIPPED   : return "SKIPPED";
        case PIPE      : return "PIPE";
        case ATAT      : return "ATAT";
        case AT        : return "AT";
        case LCURL     : return "LCURL";
        case RCURL     : return "RCURL";
        case EQUAL     : return "EQUAL";
        case COMMA     : return "COMMA";
        case SLASH     : return "SLASH";
        case FLAG      : return "FLAG";
        case TXN       : return "TXN";
        case BALANCE   : return "BALANCE";
        case OPEN      : return "OPEN";
        case CLOSE     : return "CLOSE";
        case PAD       : return "PAD";
        case EVENT     : return "EVENT";
        case PRICE     : return "PRICE";
        case NOTE      : return "NOTE";
        case DOCUMENT  : return "DOCUMENT";
        case PUSHTAG   : return "PUSHTAG";
        case POPTAG    : return "POPTAG";
        case OPTION    : return "OPTION";
        case DATE      : return "DATE";
        case ACCOUNT   : return "ACCOUNT";
        case CURRENCY  : return "CURRENCY";
        case STRING    : return "STRING";
        case NUMBER    : return "NUMBER";
        case TAG       : return "TAG";
        case LINK      : return "LINK";
        case KEY       : return "KEY";
>>>>>>> 667a85aa
    }
    return "INVALID_TOKEN";
}<|MERGE_RESOLUTION|>--- conflicted
+++ resolved
@@ -211,6 +211,8 @@
 %type <pyobj> option
 %type <pyobj> pushtag
 %type <pyobj> poptag
+%type <pyobj> pushmeta
+%type <pyobj> popmeta
 %type <pyobj> include
 %type <pyobj> plugin
 %type <pyobj> file
@@ -328,13 +330,8 @@
 
 key_value : KEY COLON key_value_value
           {
-<<<<<<< HEAD
-              $$ = BUILD("key_value", "OO", $1, $3);
-              DECREF2($1, $3);
-=======
               BUILDY(DECREF2($2, $3),
                      $$, "key_value", "OO", $2, $3);
->>>>>>> 667a85aa
           }
 
 key_value_line : INDENT key_value eol
@@ -403,17 +400,10 @@
               }
 
 pushtag : PUSHTAG TAG eol
-<<<<<<< HEAD
-       {
-           BUILD("pushtag", "O", $2);
-           DECREF1($2);
-       }
-=======
          {
              BUILDY(DECREF1($2),
                     $$, "pushtag", "O", $2);
          }
->>>>>>> 667a85aa
 
 poptag : POPTAG TAG eol
        {
@@ -426,14 +416,14 @@
              /* Note: key_value is a tuple, Py_BuildValue() won't wrap it up
               * within a tuple, so expand in the method (it receives two
               * objects). See https://docs.python.org/3.4/c-api/arg.html. */
-             BUILD("pushmeta", "O", $2);
-             DECREF1($2);
+             BUILDY(DECREF1($2),
+                    $$, "pushmeta", "O", $2);
          }
 
 popmeta : POPMETA KEY COLON eol
         {
-            BUILD("popmeta", "O", $2);
-            DECREF1($2);
+            BUILDY(DECREF1($2),
+                   $$, "popmeta", "O", $2);
         }
 
 open : DATE OPEN ACCOUNT currency_list opt_booking eol key_value_list
@@ -654,45 +644,6 @@
 const char* getTokenName(int token)
 {
     switch ( token ) {
-<<<<<<< HEAD
-        case ERROR    : return "ERROR";
-        case INDENT   : return "INDENT";
-        case EOL      : return "EOL";
-        case COMMENT  : return "COMMENT";
-        case SKIPPED  : return "SKIPPED";
-        case PIPE     : return "PIPE";
-        case ATAT     : return "ATAT";
-        case AT       : return "AT";
-        case LCURL    : return "LCURL";
-        case RCURL    : return "RCURL";
-        case EQUAL    : return "EQUAL";
-        case COMMA    : return "COMMA";
-        case SLASH    : return "SLASH";
-        case COLON    : return "COLON";
-        case FLAG     : return "FLAG";
-        case TXN      : return "TXN";
-        case BALANCE  : return "BALANCE";
-        case OPEN     : return "OPEN";
-        case CLOSE    : return "CLOSE";
-        case PAD      : return "PAD";
-        case EVENT    : return "EVENT";
-        case PRICE    : return "PRICE";
-        case NOTE     : return "NOTE";
-        case DOCUMENT : return "DOCUMENT";
-        case PUSHTAG  : return "PUSHTAG";
-        case POPTAG   : return "POPTAG";
-        case PUSHMETA  : return "PUSHMETA";
-        case POPMETA   : return "POPMETA";
-        case OPTION   : return "OPTION";
-        case DATE     : return "DATE";
-        case ACCOUNT  : return "ACCOUNT";
-        case CURRENCY : return "CURRENCY";
-        case STRING   : return "STRING";
-        case NUMBER   : return "NUMBER";
-        case TAG      : return "TAG";
-        case LINK     : return "LINK";
-        case KEY      : return "KEY";
-=======
         case LEX_ERROR : return "LEX_ERROR";
         case INDENT    : return "INDENT";
         case EOL       : return "EOL";
@@ -706,6 +657,7 @@
         case EQUAL     : return "EQUAL";
         case COMMA     : return "COMMA";
         case SLASH     : return "SLASH";
+        case COLON     : return "COLON";
         case FLAG      : return "FLAG";
         case TXN       : return "TXN";
         case BALANCE   : return "BALANCE";
@@ -718,6 +670,8 @@
         case DOCUMENT  : return "DOCUMENT";
         case PUSHTAG   : return "PUSHTAG";
         case POPTAG    : return "POPTAG";
+        case PUSHMETA  : return "PUSHMETA";
+        case POPMETA   : return "POPMETA";
         case OPTION    : return "OPTION";
         case DATE      : return "DATE";
         case ACCOUNT   : return "ACCOUNT";
@@ -727,7 +681,6 @@
         case TAG       : return "TAG";
         case LINK      : return "LINK";
         case KEY       : return "KEY";
->>>>>>> 667a85aa
     }
     return "INVALID_TOKEN";
 }