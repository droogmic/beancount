/* -*- mode: c -*- */
/*
 * Parser grammar for beancount 2.0 input syntax.
 *
 * This assumes it feeds off the corresponding lexer in this pacakge. This is
 * meant to be used with the stock "go yacc" command.
 */

/*--------------------------------------------------------------------------------*/
/* Prologue */
%{

#include <stdio.h>
#include <assert.h>
#include "parser.h"
#include "lexer.h"

/* First line of reported file/line string. This is used as #line. */
int yy_firstline;

#define FILE_LINE_ARGS  yy_filename, ((yyloc).first_line + yy_firstline)

/* Error-handling function. */
void yyerror(char const* message)
{
    /* Register a syntax error with the builder. */
    BUILD("error", "ssi", message, yy_filename, yylineno + yy_firstline);
}

/* Get a printable version of a token name. */
const char* getTokenName(int token);


/* #define DECREF1(x)  Py_DECREF(x); */
#define DECREF1(x1)
#define DECREF2(x1, x2)
#define DECREF3(x1, x2, x3)
#define DECREF4(x1, x2, x3, x4)
#define DECREF5(x1, x2, x3, x4, x5)
#define DECREF6(x1, x2, x3, x4, x5, x6)

%}


/*--------------------------------------------------------------------------------*/
/* Bison Declarations */


/* Options. */
%defines
%error-verbose
%debug
%pure-parser
%locations
/* %glr-parser */


/* Collection of value types. */
%union {
    char character;
    const char* string;
    PyObject* pyobj;
    struct {
        PyObject* pyobj1;
        PyObject* pyobj2;
    } pairobj;
}

/* Types for terminal symbols */
%token <string> ERROR      /* error occurred; value is text of error */
%token <string> INDENT     /* Initial indent IF at the beginning of a line */
%token <string> EOL        /* End-of-line */
%token <string> COMMENT    /* A comment */
%token <string> SKIPPED    /* A line skipped because not a directive nor a comment */
%token <string> PIPE       /* | */
%token <string> ATAT       /* @@ */
%token <string> AT         /* @ */
%token <string> LCURLCURL  /* {{ */
%token <string> RCURLCURL  /* }} */
%token <string> LCURL      /* { */
%token <string> RCURL      /* } */
%token <string> EQUAL      /* = */
%token <string> COMMA      /* , */
%token <string> TILDE      /* ~ */
%token <string> SLASH      /* / */
%token <string> PLUS       /* + */
%token <character> FLAG    /* Valid characters for flags */
%token TXN                 /* 'txn' keyword */
%token BALANCE             /* 'balance' keyword */
%token OPEN                /* 'open' keyword */
%token CLOSE               /* 'close' keyword */
%token COMMODITY           /* 'commodity' keyword */
%token PAD                 /* 'pad' keyword */
%token EVENT               /* 'event' keyword */
%token PRICE               /* 'price' keyword */
%token NOTE                /* 'note' keyword */
%token DOCUMENT            /* 'document' keyword */
%token PUSHTAG             /* 'pushtag' keyword */
%token POPTAG              /* 'poptag' keyword */
%token OPTION              /* 'option' keyword */
%token INCLUDE             /* 'include' keyword */
%token PLUGIN              /* 'plugin' keyword */
%token <pyobj> BOOL        /* A boolean, true or false */
%token <pyobj> DATE        /* A date object */
%token <pyobj> ACCOUNT     /* The name of an account */
%token <pyobj> CURRENCY    /* A currency specification */
%token <pyobj> STRING      /* A quoted string, with any characters inside */
%token <pyobj> NUMBER      /* A floating-point number */
%token <pyobj> TAG         /* A tag that can be associated with a transaction */
%token <pyobj> LINK        /* A link that can be associated with a transaction */
%token <pyobj> KEY         /* A key in a key-value pair */

/* Types for non-terminal symbols. */
%type <character> txn
%type <character> optflag
%type <pyobj> transaction
%type <pyobj> posting
%type <pyobj> key_value
%type <pyobj> key_value_list
%type <pyobj> key_value_value
%type <pyobj> posting_or_kv_list
%type <pyobj> currency_list
%type <pyobj> open
%type <pyobj> close
%type <pyobj> commodity
%type <pyobj> balance
%type <pyobj> pad
%type <pyobj> amount
<<<<<<< HEAD
%type <pyobj> compound_amount
%type <pyobj> maybe_number
=======
%type <pairobj> amount_tolerance
>>>>>>> 6527c944
%type <pyobj> position
%type <pyobj> lot_comp
%type <pyobj> lot_comp_list
%type <pyobj> lot_spec
%type <pyobj> price
%type <pyobj> event
%type <pyobj> note
%type <pyobj> document
%type <pyobj> entry
%type <pyobj> declarations
%type <pyobj> txn_fields
%type <pyobj> filename
%type <pyobj> opt_booking
%type <pyobj> number_expr


/* Start symbol. */
%start file

/* We have some number of expected shift/reduce conflicts at 'eol'. */
%expect 12


/*--------------------------------------------------------------------------------*/
/* Grammar Rules */
%%

empty :

/* A transaction declaration can be either 'txn' or one of the special character flags. */
txn : TXN
    {
        $$ = '*';
    }
    | FLAG
    {
        $$ = $1;
    }

eol : EOL
    | COMMENT EOL

/* Note: Technically we could have the lexer yield EOF and handle INDENT EOF and
   COMMENT EOF. However this is not necessary. */
empty_line : EOL
           | COMMENT EOL
           | INDENT EOL
           | INDENT
           | COMMENT

/* FIXME: This needs be made more general, dealing with precedence.
   I just need this right now, so I'm putting it in, in a way that will.
   be backwards compatible, so this is just a bit of a temporary hack
   (blais, 2015-04-18). */
number_expr : NUMBER
            {
                $$ = $1;
            }
            | number_expr SLASH NUMBER
            {
                $$ = PyNumber_TrueDivide($1, $3);
            }

txn_fields : empty
           {
               $$ = BUILD_NOARGS("txn_field_new");
           }
           | txn_fields STRING
           {
               $$ = BUILD("txn_field_STRING", "OO", $1, $2);
               DECREF2($1, $2);
           }
           | txn_fields LINK
           {
               $$ = BUILD("txn_field_LINK", "OO", $1, $2);
               DECREF2($1, $2);
           }
           | txn_fields TAG
           {
               $$ = BUILD("txn_field_TAG", "OO", $1, $2);
               DECREF2($1, $2);
           }
           | txn_fields PIPE
           {
               /* Mark PIPE as present for backwards compatibility and raise an error */
               $$ = BUILD("txn_field_PIPE", "OO", $1, Py_None);
               DECREF1($1);
           }

transaction : DATE txn txn_fields eol posting_or_kv_list
            {
                $$ = BUILD("transaction", "siObOO", FILE_LINE_ARGS, $1, $2, $3, $5);
                DECREF4($1, $2, $3, $5);
            }

optflag : empty
        {
            $$ = '\0';
        }
        | FLAG

posting : INDENT optflag ACCOUNT position eol
        {
            $$ = BUILD("posting", "siOOOOb", FILE_LINE_ARGS, $3, $4, Py_None, Py_False, $2);
            DECREF2($3, $4);
        }
        | INDENT optflag ACCOUNT position AT amount eol
        {
            $$ = BUILD("posting", "siOOOOb", FILE_LINE_ARGS, $3, $4, $6, Py_False, $2);
            DECREF3($3, $4, $6);
        }
        | INDENT optflag ACCOUNT position ATAT amount eol
        {
            $$ = BUILD("posting", "siOOOOb", FILE_LINE_ARGS, $3, $4, $6, Py_True, $2);
            DECREF3($3, $4, $6);
        }
        | INDENT optflag ACCOUNT eol
        {
            $$ = BUILD("posting", "siOOOOb", FILE_LINE_ARGS, $3, Py_None, Py_None, Py_False, $2);
            DECREF1($3);
        }

key_value : INDENT KEY key_value_value eol
          {
              $$ = BUILD("key_value", "OO", $2, $3);
              DECREF2($2, $3);
          }

key_value_value : STRING
                | ACCOUNT
                | DATE
                | CURRENCY
                | TAG
                | NUMBER
                | BOOL
                | amount
                {
                    $$ = $1;
                }
                | empty
                {
                    Py_INCREF(Py_None);
                    $$ = Py_None;
                }

posting_or_kv_list : empty
                   {
                       Py_INCREF(Py_None);
                       $$ = Py_None;
                   }
                   | posting_or_kv_list key_value
                   {
                       $$ = BUILD("handle_list", "OO", $1, $2);
                       DECREF2($1, $2);
                   }
                   | posting_or_kv_list posting
                   {
                       $$ = BUILD("handle_list", "OO", $1, $2);
                       DECREF2($1, $2);
                   }

key_value_list : empty
               {
                   Py_INCREF(Py_None);
                   $$ = Py_None;
               }
               | key_value_list key_value
               {
                   $$ = BUILD("handle_list", "OO", $1, $2);
                   DECREF2($1, $2);
               }

currency_list : empty
              {
                  Py_INCREF(Py_None);
                  $$ = Py_None;
              }
              | CURRENCY
              {
                  $$ = BUILD("handle_list", "OO", Py_None, $1);
                  DECREF1($1);
              }
              | currency_list COMMA CURRENCY
              {
                  $$ = BUILD("handle_list", "OO", $1, $3);
                  DECREF2($1, $3);
              }

pushtag : PUSHTAG TAG eol
         {
             BUILD("pushtag", "O", $2);
             DECREF1($2);
         }

poptag : POPTAG TAG eol
       {
           BUILD("poptag", "O", $2);
           DECREF1($2);
       }

open : DATE OPEN ACCOUNT currency_list opt_booking eol key_value_list
     {
         $$ = BUILD("open", "siOOOOO", FILE_LINE_ARGS, $1, $3, $4, $5, $7);
         DECREF5($1, $3, $4, $5, $7);
     }

opt_booking : STRING
            {
                $$ = $1;
            }
            | empty
            {
                Py_INCREF(Py_None);
                $$ = Py_None;
            }

close : DATE CLOSE ACCOUNT eol key_value_list
      {
          $$ = BUILD("close", "siOOO", FILE_LINE_ARGS, $1, $3, $5);
          DECREF3($1, $3, $5);
      }

commodity : DATE COMMODITY CURRENCY eol key_value_list
          {
              $$ = BUILD("commodity", "siOOO", FILE_LINE_ARGS, $1, $3, $5);
              DECREF3($1, $3, $5);
          }

pad : DATE PAD ACCOUNT ACCOUNT eol key_value_list
    {
        $$ = BUILD("pad", "siOOOO", FILE_LINE_ARGS, $1, $3, $4, $6);
        DECREF4($1, $3, $4, $6);
    }

balance : DATE BALANCE ACCOUNT amount_tolerance eol key_value_list
        {
            $$ = BUILD("balance", "siOOOOO", FILE_LINE_ARGS, $1, $3, $4.pyobj1, $4.pyobj2, $6);
            DECREF3($1, $3, $6);
            DECREF2($4.pyobj1, $4.pyobj2);
        }

amount : number_expr CURRENCY
       {
<<<<<<< HEAD
         $$ = BUILD("amount", "OO", $1, $2);
         DECREF2($1, $2);
       }

maybe_number : empty
             {
                 Py_INCREF(Py_None);
                 $$ = Py_None;
             }
             | NUMBER
             {
                 $$ = $1;
             }

compound_amount : maybe_number CURRENCY
                {
                    $$ = BUILD("compound_amount", "OOO", $1, Py_None, $2);
                    DECREF2($1, $2);
                }
                | maybe_number PLUS maybe_number CURRENCY
                {
                    $$ = BUILD("compound_amount", "OOO", $1, $3, $4);
                    DECREF3($1, $3, $4);
                }
=======
           PyObject* o = BUILD("amount", "OO", $1, $2);
           $$ = o;
           DECREF2($1, $2);
       }

amount_tolerance : number_expr CURRENCY
                 {
                     $$.pyobj1 = BUILD("amount", "OO", $1, $2);
                     $$.pyobj2 = Py_None;
                     Py_INCREF(Py_None);
                     DECREF2($1, $2);
                 }
                 | number_expr TILDE number_expr CURRENCY
                 {
                     $$.pyobj1 = BUILD("amount", "OO", $1, $4);
                     $$.pyobj2 = $3;
                     DECREF3($1, $3, $4);
                 }
>>>>>>> 6527c944

position : amount
         {
             $$ = BUILD("position", "siOO", FILE_LINE_ARGS, $1, Py_None);
             DECREF1($1);
         }
         | amount lot_spec
         {
             $$ = BUILD("position", "siOO", FILE_LINE_ARGS, $1, $2);
             DECREF2($1, $2);
         }

lot_spec : LCURL lot_comp_list RCURL
         {
             $$ = BUILD("lot_spec", "O", $2);
             DECREF1($2);
         }

lot_comp_list : empty
              {
                  Py_INCREF(Py_None);
                  $$ = Py_None;
              }
              | lot_comp
              {
                  $$ = BUILD("handle_list", "OO", Py_None, $1);
                  DECREF1($1);
              }
              | lot_comp_list COMMA lot_comp
              {
                  $$ = BUILD("handle_list", "OO", $1, $3);
                  DECREF2($1, $3);
              }

lot_comp : compound_amount
         {
             $$ = $1;
         }
         | DATE
         {
             $$ = $1;
         }
         | STRING
         {
             $$ = $1;
         }


price : DATE PRICE CURRENCY amount eol key_value_list
      {
          $$ = BUILD("price", "siOOOO", FILE_LINE_ARGS, $1, $3, $4, $6);
          DECREF4($1, $3, $4, $6);
      }

event : DATE EVENT STRING STRING eol key_value_list
      {
          $$ = BUILD("event", "siOOOO", FILE_LINE_ARGS, $1, $3, $4, $6);
          DECREF4($1, $3, $4, $6);
      }

note : DATE NOTE ACCOUNT STRING eol key_value_list
      {
          $$ = BUILD("note", "siOOOO", FILE_LINE_ARGS, $1, $3, $4, $6);
          DECREF4($1, $3, $4, $6);
      }

filename : STRING

document : DATE DOCUMENT ACCOUNT filename eol key_value_list
         {
             $$ = BUILD("document", "siOOOO", FILE_LINE_ARGS, $1, $3, $4, $6);
             DECREF4($1, $3, $4, $6);
         }

entry : transaction
      | balance
      | open
      | close
      | pad
      | event
      | note
      | document
      | price
      | commodity
      {
          $$ = $1;
      }

option : OPTION STRING STRING eol
       {
          BUILD("option", "siOO", FILE_LINE_ARGS, $2, $3);
          DECREF2($2, $3);
       }

include : INCLUDE STRING eol
       {
          BUILD("include", "siO", FILE_LINE_ARGS, $2);
          DECREF1($2);
       }

plugin : PLUGIN STRING eol
       {
          BUILD("plugin", "siOO", FILE_LINE_ARGS, $2, Py_None);
          DECREF1($2);
       }
       | PLUGIN STRING STRING eol
       {
          BUILD("plugin", "siOO", FILE_LINE_ARGS, $2, $3);
          DECREF2($2, $3);
       }

directive : SKIPPED
          | empty_line
          | pushtag
          | poptag
          | option
          | include
          | plugin


declarations : declarations directive
             {
                 $$ = $1;
             }
             | declarations entry
             {
                 $$ = BUILD("handle_list", "OO", $1, $2);
                 DECREF2($1, $2);
             }
             | declarations error
             {
                 $$ = $1;
             }
             | empty
             {
                  Py_INCREF(Py_None);
                  $$ = Py_None;
             }

file : declarations
     {
         BUILD("store_result", "O", $1);
     }


/*--------------------------------------------------------------------------------*/
/* Epilogue */
%%

/* A function that will convert a token name to a string, used in debugging. */
const char* getTokenName(int token)
{
    switch ( token ) {
        case ERROR    : return "ERROR";
        case INDENT   : return "INDENT";
        case EOL      : return "EOL";
        case COMMENT  : return "COMMENT";
        case SKIPPED  : return "SKIPPED";
        case PIPE     : return "PIPE";
        case ATAT     : return "ATAT";
        case AT       : return "AT";
        case LCURL    : return "LCURL";
        case RCURL    : return "RCURL";
        case EQUAL    : return "EQUAL";
        case COMMA    : return "COMMA";
        case SLASH    : return "SLASH";
        case PLUS     : return "PLUS";
        case FLAG     : return "FLAG";
        case TXN      : return "TXN";
        case BALANCE  : return "BALANCE";
        case OPEN     : return "OPEN";
        case CLOSE    : return "CLOSE";
        case PAD      : return "PAD";
        case EVENT    : return "EVENT";
        case PRICE    : return "PRICE";
        case NOTE     : return "NOTE";
        case DOCUMENT : return "DOCUMENT";
        case PUSHTAG  : return "PUSHTAG";
        case POPTAG   : return "POPTAG";
        case OPTION   : return "OPTION";
        case DATE     : return "DATE";
        case ACCOUNT  : return "ACCOUNT";
        case CURRENCY : return "CURRENCY";
        case STRING   : return "STRING";
        case NUMBER   : return "NUMBER";
        case TAG      : return "TAG";
        case LINK     : return "LINK";
        case KEY      : return "KEY";
    }
    return 0;
}<|MERGE_RESOLUTION|>--- conflicted
+++ resolved
@@ -126,12 +126,9 @@
 %type <pyobj> balance
 %type <pyobj> pad
 %type <pyobj> amount
-<<<<<<< HEAD
+%type <pairobj> amount_tolerance
 %type <pyobj> compound_amount
 %type <pyobj> maybe_number
-=======
-%type <pairobj> amount_tolerance
->>>>>>> 6527c944
 %type <pyobj> position
 %type <pyobj> lot_comp
 %type <pyobj> lot_comp_list
@@ -375,35 +372,8 @@
 
 amount : number_expr CURRENCY
        {
-<<<<<<< HEAD
          $$ = BUILD("amount", "OO", $1, $2);
          DECREF2($1, $2);
-       }
-
-maybe_number : empty
-             {
-                 Py_INCREF(Py_None);
-                 $$ = Py_None;
-             }
-             | NUMBER
-             {
-                 $$ = $1;
-             }
-
-compound_amount : maybe_number CURRENCY
-                {
-                    $$ = BUILD("compound_amount", "OOO", $1, Py_None, $2);
-                    DECREF2($1, $2);
-                }
-                | maybe_number PLUS maybe_number CURRENCY
-                {
-                    $$ = BUILD("compound_amount", "OOO", $1, $3, $4);
-                    DECREF3($1, $3, $4);
-                }
-=======
-           PyObject* o = BUILD("amount", "OO", $1, $2);
-           $$ = o;
-           DECREF2($1, $2);
        }
 
 amount_tolerance : number_expr CURRENCY
@@ -419,7 +389,27 @@
                      $$.pyobj2 = $3;
                      DECREF3($1, $3, $4);
                  }
->>>>>>> 6527c944
+
+maybe_number : empty
+             {
+                 Py_INCREF(Py_None);
+                 $$ = Py_None;
+             }
+             | NUMBER
+             {
+                 $$ = $1;
+             }
+
+compound_amount : maybe_number CURRENCY
+                {
+                    $$ = BUILD("compound_amount", "OOO", $1, Py_None, $2);
+                    DECREF2($1, $2);
+                }
+                | maybe_number PLUS maybe_number CURRENCY
+                {
+                    $$ = BUILD("compound_amount", "OOO", $1, $3, $4);
+                    DECREF3($1, $3, $4);
+                }
 
 position : amount
          {
