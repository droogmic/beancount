--- conflicted
+++ resolved
@@ -96,19 +96,11 @@
                                       'name_equity',
                                       'name_income',
                                       'name_expenses'))
-<<<<<<< HEAD
-    rx = r'(?:{}(?:{}{})+)'.format(
-            '|'.join(names),
-            account.sep,
-            account.ACCOUNT_NAME_RE)
-    return re.compile(rx)
-=======
     # Replace the first term of the account regular expression with the specific
     # names allowed under the options configuration.
-    regexp = re.sub(r'\(.*?\)', '({})'.format('|'.join(names)),
+    regexp = re.sub(r'\(.*?\)', '(:?{})'.format('|'.join(names)),
                     account.ACCOUNT_RE + '$', count=1)
     return re.compile(regexp)
->>>>>>> af9fba75
 
 
 # A temporary data structure used during parsing to hold and accumulate the
