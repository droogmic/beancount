__copyright__ = "Copyright (C) 2014-2016  Martin Blais"
__license__ = "GNU GPLv2"

import datetime
import unittest

from beancount.core.number import D
from beancount.core.number import Decimal
from beancount.core import inventory
from beancount.core import position
from beancount.core import amount
from beancount.parser import parser
from beancount.query import query_compile as qc
from beancount.query import query_env as qe
from beancount.query import query


class TestCompileDataTypes(unittest.TestCase):

    def test_compile_EvalLength(self):
        with self.assertRaises(qc.CompilationError):
            qe.Length([qc.EvalConstant(17)])
        c_length = qe.Length([qc.EvalConstant('testing')])
        self.assertEqual(int, c_length.dtype)

    def test_compile_EvalYear(self):
        with self.assertRaises(qc.CompilationError):
            qe.Year([qc.EvalConstant(17)])
        c_year = qe.Year([qc.EvalConstant(datetime.date.today())])
        self.assertEqual(int, c_year.dtype)

    def test_compile_EvalMonth(self):
        with self.assertRaises(qc.CompilationError):
            qe.Month([qc.EvalConstant(17)])
        c_month = qe.Month([qc.EvalConstant(datetime.date.today())])
        self.assertEqual(int, c_month.dtype)

    def test_compile_EvalDay(self):
        with self.assertRaises(qc.CompilationError):
            qe.Day([qc.EvalConstant(17)])
        c_day = qe.Day([qc.EvalConstant(datetime.date.today())])
        self.assertEqual(int, c_day.dtype)

    def test_compile_EvalUnits(self):
        with self.assertRaises(qc.CompilationError):
            qe.UnitsPosition([qc.EvalConstant(17)])
        with self.assertRaises(qc.CompilationError):
            qe.UnitsPosition([qc.EvalConstant(inventory.Inventory())])
        c_units = qe.UnitsPosition(
            [qc.EvalConstant(position.Position.from_string('100 USD'))])
        self.assertEqual(amount.Amount, c_units.dtype)

    def test_compile_EvalCost(self):
        with self.assertRaises(qc.CompilationError):
            qe.CostPosition([qc.EvalConstant(17)])
        with self.assertRaises(qc.CompilationError):
            qe.CostPosition([qc.EvalConstant(inventory.Inventory())])
        c_cost = qe.CostPosition([qc.EvalConstant(
            position.Position.from_string('100 USD'))])
        self.assertEqual(amount.Amount, c_cost.dtype)

    def test_compile_EvalSum(self):
        with self.assertRaises(qc.CompilationError):
            qe.Sum([qc.EvalConstant('testing')])
        c_sum = qe.Sum([qc.EvalConstant(17)])
        self.assertEqual(int, c_sum.dtype)
        c_sum = qe.Sum([qc.EvalConstant(D('17.'))])
        self.assertEqual(Decimal, c_sum.dtype)

    def test_compile_EvalCount(self):
        c_count = qe.Count([qc.EvalConstant(17)])
        self.assertEqual(int, c_count.dtype)

    def test_compile_EvalFirst(self):
        c_first = qe.First([qc.EvalConstant(17.)])
        self.assertEqual(float, c_first.dtype)

    def test_compile_EvalLast(self):
        c_last = qe.Last([qc.EvalConstant(17.)])
        self.assertEqual(float, c_last.dtype)

    def test_compile_columns(self):
        class_types = [
            # Postings accessors.
            (qe.TypeColumn, str),
            (qe.FilenameColumn, str),
            (qe.LineNoColumn, int),
            (qe.DateColumn, datetime.date),
            (qe.FlagColumn, str),
            (qe.PayeeColumn, str),
            (qe.NarrationColumn, str),
            (qe.TagsColumn, set),
            (qe.LinksColumn, set),
            (qe.AccountColumn, str),
            (qe.NumberColumn, Decimal),
            (qe.CurrencyColumn, str),
            (qe.PositionColumn, position.Position),
            # Entries accessors.
            (qe.TypeEntryColumn, str),
            (qe.FilenameEntryColumn, str),
            (qe.LineNoEntryColumn, int),
            (qe.DateEntryColumn, datetime.date),
            (qe.FlagEntryColumn, str),
            (qe.PayeeEntryColumn, str),
            (qe.NarrationEntryColumn, str),
            (qe.TagsEntryColumn, set),
            (qe.LinksEntryColumn, set),
            ]
        for cls, dtype in class_types:
            instance = cls()
            self.assertEqual(dtype, instance.dtype)



class TestEnv(unittest.TestCase):

    @parser.parse_doc()
    def test_AnyMeta(self, entries, _, options_map):
        """
        2016-11-20 *
          name: "TheName"
          address: "1 Wrong Way"
          empty: "NotEmpty"
          Assets:Banking          1 USD
            color: "Green"
            address: "1 Right Way"
            empty:
        """
        rtypes, rrows = query.run_query(entries, options_map,
                                        'SELECT ANY_META("name") as m')
        self.assertEqual([('TheName',)], rrows)

        rtypes, rrows = query.run_query(entries, options_map,
                                        'SELECT ANY_META("color") as m')
        self.assertEqual([('Green',)], rrows)

        rtypes, rrows = query.run_query(entries, options_map,
                                        'SELECT ANY_META("address") as m')
        self.assertEqual([('1 Right Way',)], rrows)

        rtypes, rrows = query.run_query(entries, options_map,
                                        'SELECT ANY_META("empty") as m')
        self.assertEqual([(None,)], rrows)

    @parser.parse_doc()
<<<<<<< HEAD
    def test_GrepN(self, entries, _, options_map):
        """
        2016-11-20 * "prev match in context next"
          Assets:Banking          1 USD
        """
        rtypes, rrows = query.run_query(entries, options_map,
                                        'SELECT GREPN("in", narration, 0) as m')
        self.assertEqual([('in',)], rrows)

        rtypes, rrows = query.run_query(entries, options_map,
                                        'SELECT GREPN("match (.*) context", narration, 1) as m')
        self.assertEqual([('in',)], rrows)

        rtypes, rrows = query.run_query(entries, options_map,
                                        'SELECT GREPN("(.*) in (.*)", narration, 2) as m')
        self.assertEqual([('context next',)], rrows)

        rtypes, rrows = query.run_query(entries, options_map,
                                        'SELECT GREPN("ab(at)hing", "abathing", 1) as m')
        self.assertEqual([('at',)], rrows)
=======
    def test_Subst(self, entries, _, options_map):
        """
        2016-11-20 * "I love candy"
          Assets:Banking       -1 USD

        2016-11-21 * "Buy thing thing"
          Assets:Cash          -1 USD
        """
        rtypes, rrows = query.run_query(entries, options_map, '''
          SELECT SUBST("[Cc]andy", "carrots", narration) as m where date = 2016-11-20
        ''')
        self.assertEqual([('I love carrots',)], rrows)

        rtypes, rrows = query.run_query(entries, options_map, '''
          SELECT SUBST("thing", "t", narration) as m where date = 2016-11-21
        ''')
        self.assertEqual([('Buy t t',)], rrows)

        rtypes, rrows = query.run_query(entries, options_map, '''
          SELECT SUBST("random", "t", narration) as m where date = 2016-11-21
        ''')
        self.assertEqual([('Buy thing thing',)], rrows)

        rtypes, rrows = query.run_query(entries, options_map, '''
          SELECT SUBST("(love)", "\\1 \\1", narration) as m where date = 2016-11-20
        ''')
        self.assertEqual([('I love love candy',)], rrows)

        rtypes, rrows = query.run_query(entries, options_map, '''
          SELECT SUBST("Assets:.*", "Savings", account) as a, str(sum(position)) as p
        ''')
        self.assertEqual([('Savings', '(-2 USD)')], rrows)

    @parser.parse_doc()
    def test_Coalesce(self, entries, _, options_map):
        """
        2016-11-20 *
          Assets:Banking          1 USD
        """
        rtypes, rrows = query.run_query(entries, options_map,
                                        'SELECT COALESCE(account, price) as m')
        self.assertEqual([('Assets:Banking',)], rrows)

        rtypes, rrows = query.run_query(entries, options_map,
                                        'SELECT COALESCE(price, account) as m')
        self.assertEqual([('Assets:Banking',)], rrows)

        rtypes, rrows = query.run_query(entries, options_map,
                                        'SELECT COALESCE(price, cost_number) as m')
        self.assertEqual([(None,)], rrows)

        rtypes, rrows = query.run_query(entries, options_map,
                                        'SELECT COALESCE(narration, account) as m')
        self.assertEqual([('',)], rrows)


    @parser.parse_doc()
    def test_Date(self, entries, _, options_map):
        """
        2016-11-20 * "ok"
          Assets:Banking          1 USD
        """
        rtypes, rrows = query.run_query(entries, options_map,
                                        'SELECT date(2020, 1, 2) as m')
        self.assertEqual([(datetime.date(2020, 1, 2),)], rrows)

        rtypes, rrows = query.run_query(entries, options_map,
                                        'SELECT date(year, month, 1) as m')
        self.assertEqual([(datetime.date(2016, 11, 1),)], rrows)

        with self.assertRaisesRegex(ValueError, "day is out of range for month"):
            rtypes, rrows = query.run_query(entries, options_map,
                                            'SELECT date(2020, 2, 32) as m')

        rtypes, rrows = query.run_query(entries, options_map,
                                        'SELECT date("2020-01-02") as m')
        self.assertEqual([(datetime.date(2020, 1, 2),)], rrows)

        rtypes, rrows = query.run_query(entries, options_map,
                                        'SELECT date("2016/11/1") as m')
        self.assertEqual([(datetime.date(2016, 11, 1),)], rrows)

    @parser.parse_doc()
    def test_DateDiffAdjust(self, entries, _, options_map):
        """
        2016-11-20 * "ok"
          Assets:Banking          -1 STOCK { 5 USD, 2016-10-30 }
        """
        rtypes, rrows = query.run_query(entries, options_map,
                                        'SELECT date_diff(date, cost_date) as m')
        self.assertEqual([(21,)], rrows)

        rtypes, rrows = query.run_query(entries, options_map,
                                        'SELECT date_diff(cost_date, date) as m')
        self.assertEqual([(-21,)], rrows)

        rtypes, rrows = query.run_query(entries, options_map,
                                        'SELECT date_add(date, 1) as m')
        self.assertEqual([(datetime.date(2016, 11, 21),)], rrows)

        rtypes, rrows = query.run_query(entries, options_map,
                                        'SELECT date_add(date, -1) as m')
        self.assertEqual([(datetime.date(2016, 11, 19),)], rrows)
>>>>>>> 01af9124
<|MERGE_RESOLUTION|>--- conflicted
+++ resolved
@@ -143,7 +143,6 @@
         self.assertEqual([(None,)], rrows)
 
     @parser.parse_doc()
-<<<<<<< HEAD
     def test_GrepN(self, entries, _, options_map):
         """
         2016-11-20 * "prev match in context next"
@@ -164,7 +163,8 @@
         rtypes, rrows = query.run_query(entries, options_map,
                                         'SELECT GREPN("ab(at)hing", "abathing", 1) as m')
         self.assertEqual([('at',)], rrows)
-=======
+
+    @parser.parse_doc()
     def test_Subst(self, entries, _, options_map):
         """
         2016-11-20 * "I love candy"
@@ -267,5 +267,4 @@
 
         rtypes, rrows = query.run_query(entries, options_map,
                                         'SELECT date_add(date, -1) as m')
-        self.assertEqual([(datetime.date(2016, 11, 19),)], rrows)
->>>>>>> 01af9124
+        self.assertEqual([(datetime.date(2016, 11, 19),)], rrows)